/* keys.c
 *
 * Copyright (C) 2006-2016 wolfSSL Inc.
 *
 * This file is part of wolfSSL.
 *
 * wolfSSL is free software; you can redistribute it and/or modify
 * it under the terms of the GNU General Public License as published by
 * the Free Software Foundation; either version 2 of the License, or
 * (at your option) any later version.
 *
 * wolfSSL is distributed in the hope that it will be useful,
 * but WITHOUT ANY WARRANTY; without even the implied warranty of
 * MERCHANTABILITY or FITNESS FOR A PARTICULAR PURPOSE.  See the
 * GNU General Public License for more details.
 *
 * You should have received a copy of the GNU General Public License
 * along with this program; if not, write to the Free Software
 * Foundation, Inc., 51 Franklin Street, Fifth Floor, Boston, MA 02110-1335, USA
 */


/* Name change compatibility layer no longer needs to be included here */

#ifdef HAVE_CONFIG_H
    #include <config.h>
#endif

#include <wolfssl/wolfcrypt/settings.h>

#ifndef WOLFCRYPT_ONLY

#include <wolfssl/internal.h>
#include <wolfssl/error-ssl.h>
#if defined(SHOW_SECRETS) || defined(CHACHA_AEAD_TEST)
    #if defined(FREESCALE_MQX) || defined(FREESCALE_KSDK_MQX)
        #if MQX_USE_IO_OLD
            #include <fio.h>
        #else
            #include <nio.h>
        #endif
    #else
        #include <stdio.h>
    #endif
#endif


int SetCipherSpecs(WOLFSSL* ssl)
{
#ifndef NO_WOLFSSL_CLIENT
    if (ssl->options.side == WOLFSSL_CLIENT_END) {
        /* server side verified before SetCipherSpecs call */
        if (VerifyClientSuite(ssl) != 1) {
            WOLFSSL_MSG("SetCipherSpecs() client has an unusuable suite");
            return UNSUPPORTED_SUITE;
        }
    }
#endif /* NO_WOLFSSL_CLIENT */

    /* Chacha extensions, 0xcc */
    if (ssl->options.cipherSuite0 == CHACHA_BYTE) {

    switch (ssl->options.cipherSuite) {
#ifdef BUILD_TLS_ECDHE_RSA_WITH_CHACHA20_OLD_POLY1305_SHA256
    case TLS_ECDHE_RSA_WITH_CHACHA20_OLD_POLY1305_SHA256:
        ssl->specs.bulk_cipher_algorithm = wolfssl_chacha;
        ssl->specs.cipher_type           = aead;
        ssl->specs.mac_algorithm         = sha256_mac;
        ssl->specs.kea                   = ecc_diffie_hellman_kea;
        ssl->specs.sig_algo              = rsa_sa_algo;
        ssl->specs.hash_size             = SHA256_DIGEST_SIZE;
        ssl->specs.pad_size              = PAD_SHA;
        ssl->specs.static_ecdh           = 0;
        ssl->specs.key_size              = CHACHA20_256_KEY_SIZE;
        ssl->specs.block_size            = CHACHA20_BLOCK_SIZE;
        ssl->specs.iv_size               = CHACHA20_IV_SIZE;
        ssl->specs.aead_mac_size         = POLY1305_AUTH_SZ;
        ssl->options.oldPoly             = 1; /* use old poly1305 padding */

        break;
#endif

#ifdef BUILD_TLS_ECDHE_ECDSA_WITH_CHACHA20_OLD_POLY1305_SHA256
    case TLS_ECDHE_ECDSA_WITH_CHACHA20_OLD_POLY1305_SHA256:
        ssl->specs.bulk_cipher_algorithm = wolfssl_chacha;
        ssl->specs.cipher_type           = aead;
        ssl->specs.mac_algorithm         = sha256_mac;
        ssl->specs.kea                   = ecc_diffie_hellman_kea;
        ssl->specs.sig_algo              = ecc_dsa_sa_algo;
        ssl->specs.hash_size             = SHA256_DIGEST_SIZE;
        ssl->specs.pad_size              = PAD_SHA;
        ssl->specs.static_ecdh           = 0;
        ssl->specs.key_size              = CHACHA20_256_KEY_SIZE;
        ssl->specs.block_size            = CHACHA20_BLOCK_SIZE;
        ssl->specs.iv_size               = CHACHA20_IV_SIZE;
        ssl->specs.aead_mac_size         = POLY1305_AUTH_SZ;
        ssl->options.oldPoly             = 1; /* use old poly1305 padding */

        break;
#endif

#ifdef BUILD_TLS_DHE_RSA_WITH_CHACHA20_OLD_POLY1305_SHA256
    case TLS_DHE_RSA_WITH_CHACHA20_OLD_POLY1305_SHA256:
        ssl->specs.bulk_cipher_algorithm = wolfssl_chacha;
        ssl->specs.cipher_type           = aead;
        ssl->specs.mac_algorithm         = sha256_mac;
        ssl->specs.kea                   = diffie_hellman_kea;
        ssl->specs.sig_algo              = rsa_sa_algo;
        ssl->specs.hash_size             = SHA256_DIGEST_SIZE;
        ssl->specs.pad_size              = PAD_SHA;
        ssl->specs.static_ecdh           = 0;
        ssl->specs.key_size              = CHACHA20_256_KEY_SIZE;
        ssl->specs.block_size            = CHACHA20_BLOCK_SIZE;
        ssl->specs.iv_size               = CHACHA20_IV_SIZE;
        ssl->specs.aead_mac_size         = POLY1305_AUTH_SZ;
        ssl->options.oldPoly             = 1; /* use old poly1305 padding */

        break;
#endif
#ifdef BUILD_TLS_ECDHE_RSA_WITH_CHACHA20_POLY1305_SHA256
    case TLS_ECDHE_RSA_WITH_CHACHA20_POLY1305_SHA256:
        ssl->specs.bulk_cipher_algorithm = wolfssl_chacha;
        ssl->specs.cipher_type           = aead;
        ssl->specs.mac_algorithm         = sha256_mac;
        ssl->specs.kea                   = ecc_diffie_hellman_kea;
        ssl->specs.sig_algo              = rsa_sa_algo;
        ssl->specs.hash_size             = SHA256_DIGEST_SIZE;
        ssl->specs.pad_size              = PAD_SHA;
        ssl->specs.static_ecdh           = 0;
        ssl->specs.key_size              = CHACHA20_256_KEY_SIZE;
        ssl->specs.block_size            = CHACHA20_BLOCK_SIZE;
        ssl->specs.iv_size               = CHACHA20_IV_SIZE;
        ssl->specs.aead_mac_size         = POLY1305_AUTH_SZ;
        ssl->options.oldPoly             = 0; /* use recent padding RFC */

        break;
#endif

#ifdef BUILD_TLS_ECDHE_ECDSA_WITH_CHACHA20_POLY1305_SHA256
    case TLS_ECDHE_ECDSA_WITH_CHACHA20_POLY1305_SHA256:
        ssl->specs.bulk_cipher_algorithm = wolfssl_chacha;
        ssl->specs.cipher_type           = aead;
        ssl->specs.mac_algorithm         = sha256_mac;
        ssl->specs.kea                   = ecc_diffie_hellman_kea;
        ssl->specs.sig_algo              = ecc_dsa_sa_algo;
        ssl->specs.hash_size             = SHA256_DIGEST_SIZE;
        ssl->specs.pad_size              = PAD_SHA;
        ssl->specs.static_ecdh           = 0;
        ssl->specs.key_size              = CHACHA20_256_KEY_SIZE;
        ssl->specs.block_size            = CHACHA20_BLOCK_SIZE;
        ssl->specs.iv_size               = CHACHA20_IV_SIZE;
        ssl->specs.aead_mac_size         = POLY1305_AUTH_SZ;
        ssl->options.oldPoly             = 0; /* use recent padding RFC */

        break;
#endif

#ifdef BUILD_TLS_DHE_RSA_WITH_CHACHA20_POLY1305_SHA256
    case TLS_DHE_RSA_WITH_CHACHA20_POLY1305_SHA256:
        ssl->specs.bulk_cipher_algorithm = wolfssl_chacha;
        ssl->specs.cipher_type           = aead;
        ssl->specs.mac_algorithm         = sha256_mac;
        ssl->specs.kea                   = diffie_hellman_kea;
        ssl->specs.sig_algo              = rsa_sa_algo;
        ssl->specs.hash_size             = SHA256_DIGEST_SIZE;
        ssl->specs.pad_size              = PAD_SHA;
        ssl->specs.static_ecdh           = 0;
        ssl->specs.key_size              = CHACHA20_256_KEY_SIZE;
        ssl->specs.block_size            = CHACHA20_BLOCK_SIZE;
        ssl->specs.iv_size               = CHACHA20_IV_SIZE;
        ssl->specs.aead_mac_size         = POLY1305_AUTH_SZ;
        ssl->options.oldPoly             = 0; /* use recent padding RFC */

        break;
#endif

#ifdef BUILD_TLS_PSK_WITH_CHACHA20_POLY1305_SHA256
    case TLS_PSK_WITH_CHACHA20_POLY1305_SHA256:
        ssl->specs.bulk_cipher_algorithm = wolfssl_chacha;
        ssl->specs.cipher_type           = aead;
        ssl->specs.mac_algorithm         = sha256_mac;
        ssl->specs.kea                   = psk_kea;
        ssl->specs.sig_algo              = anonymous_sa_algo;
        ssl->specs.hash_size             = SHA256_DIGEST_SIZE;
        ssl->specs.pad_size              = PAD_SHA;
        ssl->specs.static_ecdh           = 0;
        ssl->specs.key_size              = CHACHA20_256_KEY_SIZE;
        ssl->specs.block_size            = CHACHA20_BLOCK_SIZE;
        ssl->specs.iv_size               = CHACHA20_IV_SIZE;
        ssl->specs.aead_mac_size         = POLY1305_AUTH_SZ;

        ssl->options.oldPoly             = 0; /* use recent padding RFC */
        ssl->options.usingPSK_cipher     = 1;
        break;
#endif

#ifdef BUILD_TLS_ECDHE_PSK_WITH_CHACHA20_POLY1305_SHA256
    case TLS_ECDHE_PSK_WITH_CHACHA20_POLY1305_SHA256:
        ssl->specs.bulk_cipher_algorithm = wolfssl_chacha;
        ssl->specs.cipher_type           = aead;
        ssl->specs.mac_algorithm         = sha256_mac;
        ssl->specs.kea                   = ecdhe_psk_kea;
        ssl->specs.sig_algo              = anonymous_sa_algo;
        ssl->specs.hash_size             = SHA256_DIGEST_SIZE;
        ssl->specs.pad_size              = PAD_SHA;
        ssl->specs.static_ecdh           = 0;
        ssl->specs.key_size              = CHACHA20_256_KEY_SIZE;
        ssl->specs.block_size            = CHACHA20_BLOCK_SIZE;
        ssl->specs.iv_size               = CHACHA20_IV_SIZE;
        ssl->specs.aead_mac_size         = POLY1305_AUTH_SZ;

        ssl->options.oldPoly             = 0; /* use recent padding RFC */
        ssl->options.usingPSK_cipher     = 1;
        break;
#endif

#ifdef BUILD_TLS_DHE_PSK_WITH_CHACHA20_POLY1305_SHA256
    case TLS_DHE_PSK_WITH_CHACHA20_POLY1305_SHA256:
        ssl->specs.bulk_cipher_algorithm = wolfssl_chacha;
        ssl->specs.cipher_type           = aead;
        ssl->specs.mac_algorithm         = sha256_mac;
        ssl->specs.kea                   = dhe_psk_kea;
        ssl->specs.sig_algo              = anonymous_sa_algo;
        ssl->specs.hash_size             = SHA256_DIGEST_SIZE;
        ssl->specs.pad_size              = PAD_SHA;
        ssl->specs.static_ecdh           = 0;
        ssl->specs.key_size              = CHACHA20_256_KEY_SIZE;
        ssl->specs.block_size            = CHACHA20_BLOCK_SIZE;
        ssl->specs.iv_size               = CHACHA20_IV_SIZE;
        ssl->specs.aead_mac_size         = POLY1305_AUTH_SZ;

        ssl->options.oldPoly             = 0; /* use recent padding RFC */
        ssl->options.usingPSK_cipher     = 1;
        break;
#endif
    default:
        WOLFSSL_MSG("Unsupported cipher suite, SetCipherSpecs ChaCha");
        return UNSUPPORTED_SUITE;
    }
    }

    /* ECC extensions, or AES-CCM */
    if (ssl->options.cipherSuite0 == ECC_BYTE) {

    switch (ssl->options.cipherSuite) {

#ifdef HAVE_ECC

#ifdef BUILD_TLS_ECDHE_RSA_WITH_AES_128_CBC_SHA256
    case TLS_ECDHE_RSA_WITH_AES_128_CBC_SHA256 :
        ssl->specs.bulk_cipher_algorithm = wolfssl_aes;
        ssl->specs.cipher_type           = block;
        ssl->specs.mac_algorithm         = sha256_mac;
        ssl->specs.kea                   = ecc_diffie_hellman_kea;
        ssl->specs.sig_algo              = rsa_sa_algo;
        ssl->specs.hash_size             = SHA256_DIGEST_SIZE;
        ssl->specs.pad_size              = PAD_SHA;
        ssl->specs.static_ecdh           = 0;
        ssl->specs.key_size              = AES_128_KEY_SIZE;
        ssl->specs.iv_size               = AES_IV_SIZE;
        ssl->specs.block_size            = AES_BLOCK_SIZE;
    break;
#endif

#ifdef BUILD_TLS_ECDHE_ECDSA_WITH_AES_128_CBC_SHA256
    case TLS_ECDHE_ECDSA_WITH_AES_128_CBC_SHA256 :
        ssl->specs.bulk_cipher_algorithm = wolfssl_aes;
        ssl->specs.cipher_type           = block;
        ssl->specs.mac_algorithm         = sha256_mac;
        ssl->specs.kea                   = ecc_diffie_hellman_kea;
        ssl->specs.sig_algo              = ecc_dsa_sa_algo;
        ssl->specs.hash_size             = SHA256_DIGEST_SIZE;
        ssl->specs.pad_size              = PAD_SHA;
        ssl->specs.static_ecdh           = 0;
        ssl->specs.key_size              = AES_128_KEY_SIZE;
        ssl->specs.iv_size               = AES_IV_SIZE;
        ssl->specs.block_size            = AES_BLOCK_SIZE;
    break;
#endif

#ifdef BUILD_TLS_ECDH_RSA_WITH_AES_128_CBC_SHA256
    case TLS_ECDH_RSA_WITH_AES_128_CBC_SHA256 :
        ssl->specs.bulk_cipher_algorithm = wolfssl_aes;
        ssl->specs.cipher_type           = block;
        ssl->specs.mac_algorithm         = sha256_mac;
        ssl->specs.kea                   = ecc_diffie_hellman_kea;
        ssl->specs.sig_algo              = rsa_sa_algo;
        ssl->specs.hash_size             = SHA256_DIGEST_SIZE;
        ssl->specs.pad_size              = PAD_SHA;
        ssl->specs.static_ecdh           = 1;
        ssl->specs.key_size              = AES_128_KEY_SIZE;
        ssl->specs.iv_size               = AES_IV_SIZE;
        ssl->specs.block_size            = AES_BLOCK_SIZE;
    break;
#endif

#ifdef BUILD_TLS_ECDH_ECDSA_WITH_AES_128_CBC_SHA256
    case TLS_ECDH_ECDSA_WITH_AES_128_CBC_SHA256 :
        ssl->specs.bulk_cipher_algorithm = wolfssl_aes;
        ssl->specs.cipher_type           = block;
        ssl->specs.mac_algorithm         = sha256_mac;
        ssl->specs.kea                   = ecc_diffie_hellman_kea;
        ssl->specs.sig_algo              = ecc_dsa_sa_algo;
        ssl->specs.hash_size             = SHA256_DIGEST_SIZE;
        ssl->specs.pad_size              = PAD_SHA;
        ssl->specs.static_ecdh           = 1;
        ssl->specs.key_size              = AES_128_KEY_SIZE;
        ssl->specs.iv_size               = AES_IV_SIZE;
        ssl->specs.block_size            = AES_BLOCK_SIZE;
    break;
#endif

#ifdef BUILD_TLS_ECDHE_RSA_WITH_AES_256_CBC_SHA384
    case TLS_ECDHE_RSA_WITH_AES_256_CBC_SHA384 :
        ssl->specs.bulk_cipher_algorithm = wolfssl_aes;
        ssl->specs.cipher_type           = block;
        ssl->specs.mac_algorithm         = sha384_mac;
        ssl->specs.kea                   = ecc_diffie_hellman_kea;
        ssl->specs.sig_algo              = rsa_sa_algo;
        ssl->specs.hash_size             = SHA384_DIGEST_SIZE;
        ssl->specs.pad_size              = PAD_SHA;
        ssl->specs.static_ecdh           = 0;
        ssl->specs.key_size              = AES_256_KEY_SIZE;
        ssl->specs.iv_size               = AES_IV_SIZE;
        ssl->specs.block_size            = AES_BLOCK_SIZE;
    break;
#endif

#ifdef BUILD_TLS_ECDHE_ECDSA_WITH_AES_256_CBC_SHA384
    case TLS_ECDHE_ECDSA_WITH_AES_256_CBC_SHA384 :
        ssl->specs.bulk_cipher_algorithm = wolfssl_aes;
        ssl->specs.cipher_type           = block;
        ssl->specs.mac_algorithm         = sha384_mac;
        ssl->specs.kea                   = ecc_diffie_hellman_kea;
        ssl->specs.sig_algo              = ecc_dsa_sa_algo;
        ssl->specs.hash_size             = SHA384_DIGEST_SIZE;
        ssl->specs.pad_size              = PAD_SHA;
        ssl->specs.static_ecdh           = 0;
        ssl->specs.key_size              = AES_256_KEY_SIZE;
        ssl->specs.iv_size               = AES_IV_SIZE;
        ssl->specs.block_size            = AES_BLOCK_SIZE;
    break;
#endif

#ifdef BUILD_TLS_ECDH_RSA_WITH_AES_256_CBC_SHA384
    case TLS_ECDH_RSA_WITH_AES_256_CBC_SHA384 :
        ssl->specs.bulk_cipher_algorithm = wolfssl_aes;
        ssl->specs.cipher_type           = block;
        ssl->specs.mac_algorithm         = sha384_mac;
        ssl->specs.kea                   = ecc_diffie_hellman_kea;
        ssl->specs.sig_algo              = rsa_sa_algo;
        ssl->specs.hash_size             = SHA384_DIGEST_SIZE;
        ssl->specs.pad_size              = PAD_SHA;
        ssl->specs.static_ecdh           = 1;
        ssl->specs.key_size              = AES_256_KEY_SIZE;
        ssl->specs.iv_size               = AES_IV_SIZE;
        ssl->specs.block_size            = AES_BLOCK_SIZE;
    break;
#endif

#ifdef BUILD_TLS_ECDH_ECDSA_WITH_AES_256_CBC_SHA384
    case TLS_ECDH_ECDSA_WITH_AES_256_CBC_SHA384 :
        ssl->specs.bulk_cipher_algorithm = wolfssl_aes;
        ssl->specs.cipher_type           = block;
        ssl->specs.mac_algorithm         = sha384_mac;
        ssl->specs.kea                   = ecc_diffie_hellman_kea;
        ssl->specs.sig_algo              = ecc_dsa_sa_algo;
        ssl->specs.hash_size             = SHA384_DIGEST_SIZE;
        ssl->specs.pad_size              = PAD_SHA;
        ssl->specs.static_ecdh           = 1;
        ssl->specs.key_size              = AES_256_KEY_SIZE;
        ssl->specs.iv_size               = AES_IV_SIZE;
        ssl->specs.block_size            = AES_BLOCK_SIZE;
    break;
#endif

#ifdef BUILD_TLS_ECDHE_RSA_WITH_AES_128_CBC_SHA
    case TLS_ECDHE_RSA_WITH_AES_128_CBC_SHA :
        ssl->specs.bulk_cipher_algorithm = wolfssl_aes;
        ssl->specs.cipher_type           = block;
        ssl->specs.mac_algorithm         = sha_mac;
        ssl->specs.kea                   = ecc_diffie_hellman_kea;
        ssl->specs.sig_algo              = rsa_sa_algo;
        ssl->specs.hash_size             = SHA_DIGEST_SIZE;
        ssl->specs.pad_size              = PAD_SHA;
        ssl->specs.static_ecdh           = 0;
        ssl->specs.key_size              = AES_128_KEY_SIZE;
        ssl->specs.block_size            = AES_BLOCK_SIZE;
        ssl->specs.iv_size               = AES_IV_SIZE;

        break;
#endif

#ifdef BUILD_TLS_ECDH_RSA_WITH_AES_128_CBC_SHA
    case TLS_ECDH_RSA_WITH_AES_128_CBC_SHA :
        ssl->specs.bulk_cipher_algorithm = wolfssl_aes;
        ssl->specs.cipher_type           = block;
        ssl->specs.mac_algorithm         = sha_mac;
        ssl->specs.kea                   = ecc_diffie_hellman_kea;
        ssl->specs.sig_algo              = rsa_sa_algo;
        ssl->specs.hash_size             = SHA_DIGEST_SIZE;
        ssl->specs.pad_size              = PAD_SHA;
        ssl->specs.static_ecdh           = 1;
        ssl->specs.key_size              = AES_128_KEY_SIZE;
        ssl->specs.block_size            = AES_BLOCK_SIZE;
        ssl->specs.iv_size               = AES_IV_SIZE;

        break;
#endif

#ifdef BUILD_TLS_ECDHE_RSA_WITH_3DES_EDE_CBC_SHA
    case TLS_ECDHE_RSA_WITH_3DES_EDE_CBC_SHA :
        ssl->specs.bulk_cipher_algorithm = wolfssl_triple_des;
        ssl->specs.cipher_type           = block;
        ssl->specs.mac_algorithm         = sha_mac;
        ssl->specs.kea                   = ecc_diffie_hellman_kea;
        ssl->specs.sig_algo              = rsa_sa_algo;
        ssl->specs.hash_size             = SHA_DIGEST_SIZE;
        ssl->specs.pad_size              = PAD_SHA;
        ssl->specs.static_ecdh           = 0;
        ssl->specs.key_size              = DES3_KEY_SIZE;
        ssl->specs.block_size            = DES_BLOCK_SIZE;
        ssl->specs.iv_size               = DES_IV_SIZE;

        break;
#endif

#ifdef BUILD_TLS_ECDH_RSA_WITH_3DES_EDE_CBC_SHA
    case TLS_ECDH_RSA_WITH_3DES_EDE_CBC_SHA :
        ssl->specs.bulk_cipher_algorithm = wolfssl_triple_des;
        ssl->specs.cipher_type           = block;
        ssl->specs.mac_algorithm         = sha_mac;
        ssl->specs.kea                   = ecc_diffie_hellman_kea;
        ssl->specs.sig_algo              = rsa_sa_algo;
        ssl->specs.hash_size             = SHA_DIGEST_SIZE;
        ssl->specs.pad_size              = PAD_SHA;
        ssl->specs.static_ecdh           = 1;
        ssl->specs.key_size              = DES3_KEY_SIZE;
        ssl->specs.block_size            = DES_BLOCK_SIZE;
        ssl->specs.iv_size               = DES_IV_SIZE;

        break;
#endif

#ifdef BUILD_TLS_ECDHE_RSA_WITH_RC4_128_SHA
    case TLS_ECDHE_RSA_WITH_RC4_128_SHA :
        ssl->specs.bulk_cipher_algorithm = wolfssl_rc4;
        ssl->specs.cipher_type           = stream;
        ssl->specs.mac_algorithm         = sha_mac;
        ssl->specs.kea                   = ecc_diffie_hellman_kea;
        ssl->specs.sig_algo              = rsa_sa_algo;
        ssl->specs.hash_size             = SHA_DIGEST_SIZE;
        ssl->specs.pad_size              = PAD_SHA;
        ssl->specs.static_ecdh           = 0;
        ssl->specs.key_size              = RC4_KEY_SIZE;
        ssl->specs.iv_size               = 0;
        ssl->specs.block_size            = 0;

        break;
#endif

#ifdef BUILD_TLS_ECDH_RSA_WITH_RC4_128_SHA
    case TLS_ECDH_RSA_WITH_RC4_128_SHA :
        ssl->specs.bulk_cipher_algorithm = wolfssl_rc4;
        ssl->specs.cipher_type           = stream;
        ssl->specs.mac_algorithm         = sha_mac;
        ssl->specs.kea                   = ecc_diffie_hellman_kea;
        ssl->specs.sig_algo              = rsa_sa_algo;
        ssl->specs.hash_size             = SHA_DIGEST_SIZE;
        ssl->specs.pad_size              = PAD_SHA;
        ssl->specs.static_ecdh           = 1;
        ssl->specs.key_size              = RC4_KEY_SIZE;
        ssl->specs.iv_size               = 0;
        ssl->specs.block_size            = 0;

        break;
#endif

#ifdef BUILD_TLS_ECDHE_ECDSA_WITH_3DES_EDE_CBC_SHA
    case TLS_ECDHE_ECDSA_WITH_3DES_EDE_CBC_SHA :
        ssl->specs.bulk_cipher_algorithm = wolfssl_triple_des;
        ssl->specs.cipher_type           = block;
        ssl->specs.mac_algorithm         = sha_mac;
        ssl->specs.kea                   = ecc_diffie_hellman_kea;
        ssl->specs.sig_algo              = ecc_dsa_sa_algo;
        ssl->specs.hash_size             = SHA_DIGEST_SIZE;
        ssl->specs.pad_size              = PAD_SHA;
        ssl->specs.static_ecdh           = 0;
        ssl->specs.key_size              = DES3_KEY_SIZE;
        ssl->specs.block_size            = DES_BLOCK_SIZE;
        ssl->specs.iv_size               = DES_IV_SIZE;

        break;
#endif

#ifdef BUILD_TLS_ECDH_ECDSA_WITH_3DES_EDE_CBC_SHA
    case TLS_ECDH_ECDSA_WITH_3DES_EDE_CBC_SHA :
        ssl->specs.bulk_cipher_algorithm = wolfssl_triple_des;
        ssl->specs.cipher_type           = block;
        ssl->specs.mac_algorithm         = sha_mac;
        ssl->specs.kea                   = ecc_diffie_hellman_kea;
        ssl->specs.sig_algo              = ecc_dsa_sa_algo;
        ssl->specs.hash_size             = SHA_DIGEST_SIZE;
        ssl->specs.pad_size              = PAD_SHA;
        ssl->specs.static_ecdh           = 1;
        ssl->specs.key_size              = DES3_KEY_SIZE;
        ssl->specs.block_size            = DES_BLOCK_SIZE;
        ssl->specs.iv_size               = DES_IV_SIZE;

        break;
#endif

#ifdef BUILD_TLS_ECDHE_ECDSA_WITH_RC4_128_SHA
    case TLS_ECDHE_ECDSA_WITH_RC4_128_SHA :
        ssl->specs.bulk_cipher_algorithm = wolfssl_rc4;
        ssl->specs.cipher_type           = stream;
        ssl->specs.mac_algorithm         = sha_mac;
        ssl->specs.kea                   = ecc_diffie_hellman_kea;
        ssl->specs.sig_algo              = ecc_dsa_sa_algo;
        ssl->specs.hash_size             = SHA_DIGEST_SIZE;
        ssl->specs.pad_size              = PAD_SHA;
        ssl->specs.static_ecdh           = 0;
        ssl->specs.key_size              = RC4_KEY_SIZE;
        ssl->specs.iv_size               = 0;
        ssl->specs.block_size            = 0;

        break;
#endif

#ifdef BUILD_TLS_ECDH_ECDSA_WITH_RC4_128_SHA
    case TLS_ECDH_ECDSA_WITH_RC4_128_SHA :
        ssl->specs.bulk_cipher_algorithm = wolfssl_rc4;
        ssl->specs.cipher_type           = stream;
        ssl->specs.mac_algorithm         = sha_mac;
        ssl->specs.kea                   = ecc_diffie_hellman_kea;
        ssl->specs.sig_algo              = ecc_dsa_sa_algo;
        ssl->specs.hash_size             = SHA_DIGEST_SIZE;
        ssl->specs.pad_size              = PAD_SHA;
        ssl->specs.static_ecdh           = 1;
        ssl->specs.key_size              = RC4_KEY_SIZE;
        ssl->specs.iv_size               = 0;
        ssl->specs.block_size            = 0;

        break;
#endif

#ifdef BUILD_TLS_ECDHE_RSA_WITH_AES_256_CBC_SHA
    case TLS_ECDHE_RSA_WITH_AES_256_CBC_SHA :
        ssl->specs.bulk_cipher_algorithm = wolfssl_aes;
        ssl->specs.cipher_type           = block;
        ssl->specs.mac_algorithm         = sha_mac;
        ssl->specs.kea                   = ecc_diffie_hellman_kea;
        ssl->specs.sig_algo              = rsa_sa_algo;
        ssl->specs.hash_size             = SHA_DIGEST_SIZE;
        ssl->specs.pad_size              = PAD_SHA;
        ssl->specs.static_ecdh           = 0;
        ssl->specs.key_size              = AES_256_KEY_SIZE;
        ssl->specs.block_size            = AES_BLOCK_SIZE;
        ssl->specs.iv_size               = AES_IV_SIZE;

        break;
#endif

#ifdef BUILD_TLS_ECDH_RSA_WITH_AES_256_CBC_SHA
    case TLS_ECDH_RSA_WITH_AES_256_CBC_SHA :
        ssl->specs.bulk_cipher_algorithm = wolfssl_aes;
        ssl->specs.cipher_type           = block;
        ssl->specs.mac_algorithm         = sha_mac;
        ssl->specs.kea                   = ecc_diffie_hellman_kea;
        ssl->specs.sig_algo              = rsa_sa_algo;
        ssl->specs.hash_size             = SHA_DIGEST_SIZE;
        ssl->specs.pad_size              = PAD_SHA;
        ssl->specs.static_ecdh           = 1;
        ssl->specs.key_size              = AES_256_KEY_SIZE;
        ssl->specs.block_size            = AES_BLOCK_SIZE;
        ssl->specs.iv_size               = AES_IV_SIZE;

        break;
#endif

#ifdef BUILD_TLS_ECDHE_ECDSA_WITH_AES_128_CBC_SHA
    case TLS_ECDHE_ECDSA_WITH_AES_128_CBC_SHA :
        ssl->specs.bulk_cipher_algorithm = wolfssl_aes;
        ssl->specs.cipher_type           = block;
        ssl->specs.mac_algorithm         = sha_mac;
        ssl->specs.kea                   = ecc_diffie_hellman_kea;
        ssl->specs.sig_algo              = ecc_dsa_sa_algo;
        ssl->specs.hash_size             = SHA_DIGEST_SIZE;
        ssl->specs.pad_size              = PAD_SHA;
        ssl->specs.static_ecdh           = 0;
        ssl->specs.key_size              = AES_128_KEY_SIZE;
        ssl->specs.block_size            = AES_BLOCK_SIZE;
        ssl->specs.iv_size               = AES_IV_SIZE;

        break;
#endif

#ifdef BUILD_TLS_ECDH_ECDSA_WITH_AES_128_CBC_SHA
    case TLS_ECDH_ECDSA_WITH_AES_128_CBC_SHA :
        ssl->specs.bulk_cipher_algorithm = wolfssl_aes;
        ssl->specs.cipher_type           = block;
        ssl->specs.mac_algorithm         = sha_mac;
        ssl->specs.kea                   = ecc_diffie_hellman_kea;
        ssl->specs.sig_algo              = ecc_dsa_sa_algo;
        ssl->specs.hash_size             = SHA_DIGEST_SIZE;
        ssl->specs.pad_size              = PAD_SHA;
        ssl->specs.static_ecdh           = 1;
        ssl->specs.key_size              = AES_128_KEY_SIZE;
        ssl->specs.block_size            = AES_BLOCK_SIZE;
        ssl->specs.iv_size               = AES_IV_SIZE;

        break;
#endif

#ifdef BUILD_TLS_ECDHE_ECDSA_WITH_AES_256_CBC_SHA
    case TLS_ECDHE_ECDSA_WITH_AES_256_CBC_SHA :
        ssl->specs.bulk_cipher_algorithm = wolfssl_aes;
        ssl->specs.cipher_type           = block;
        ssl->specs.mac_algorithm         = sha_mac;
        ssl->specs.kea                   = ecc_diffie_hellman_kea;
        ssl->specs.sig_algo              = ecc_dsa_sa_algo;
        ssl->specs.hash_size             = SHA_DIGEST_SIZE;
        ssl->specs.pad_size              = PAD_SHA;
        ssl->specs.static_ecdh           = 0;
        ssl->specs.key_size              = AES_256_KEY_SIZE;
        ssl->specs.block_size            = AES_BLOCK_SIZE;
        ssl->specs.iv_size               = AES_IV_SIZE;

        break;
#endif

#ifdef BUILD_TLS_ECDH_ECDSA_WITH_AES_256_CBC_SHA
    case TLS_ECDH_ECDSA_WITH_AES_256_CBC_SHA :
        ssl->specs.bulk_cipher_algorithm = wolfssl_aes;
        ssl->specs.cipher_type           = block;
        ssl->specs.mac_algorithm         = sha_mac;
        ssl->specs.kea                   = ecc_diffie_hellman_kea;
        ssl->specs.sig_algo              = ecc_dsa_sa_algo;
        ssl->specs.hash_size             = SHA_DIGEST_SIZE;
        ssl->specs.pad_size              = PAD_SHA;
        ssl->specs.static_ecdh           = 1;
        ssl->specs.key_size              = AES_256_KEY_SIZE;
        ssl->specs.block_size            = AES_BLOCK_SIZE;
        ssl->specs.iv_size               = AES_IV_SIZE;

        break;
#endif

#ifdef BUILD_TLS_ECDHE_RSA_WITH_AES_128_GCM_SHA256
    case TLS_ECDHE_RSA_WITH_AES_128_GCM_SHA256 :
        ssl->specs.bulk_cipher_algorithm = wolfssl_aes_gcm;
        ssl->specs.cipher_type           = aead;
        ssl->specs.mac_algorithm         = sha256_mac;
        ssl->specs.kea                   = ecc_diffie_hellman_kea;
        ssl->specs.sig_algo              = rsa_sa_algo;
        ssl->specs.hash_size             = SHA256_DIGEST_SIZE;
        ssl->specs.pad_size              = PAD_SHA;
        ssl->specs.static_ecdh           = 0;
        ssl->specs.key_size              = AES_128_KEY_SIZE;
        ssl->specs.block_size            = AES_BLOCK_SIZE;
        ssl->specs.iv_size               = AESGCM_IMP_IV_SZ;
        ssl->specs.aead_mac_size         = AES_GCM_AUTH_SZ;

        break;
#endif

#ifdef BUILD_TLS_ECDHE_RSA_WITH_AES_256_GCM_SHA384
    case TLS_ECDHE_RSA_WITH_AES_256_GCM_SHA384 :
        ssl->specs.bulk_cipher_algorithm = wolfssl_aes_gcm;
        ssl->specs.cipher_type           = aead;
        ssl->specs.mac_algorithm         = sha384_mac;
        ssl->specs.kea                   = ecc_diffie_hellman_kea;
        ssl->specs.sig_algo              = rsa_sa_algo;
        ssl->specs.hash_size             = SHA384_DIGEST_SIZE;
        ssl->specs.pad_size              = PAD_SHA;
        ssl->specs.static_ecdh           = 0;
        ssl->specs.key_size              = AES_256_KEY_SIZE;
        ssl->specs.block_size            = AES_BLOCK_SIZE;
        ssl->specs.iv_size               = AESGCM_IMP_IV_SZ;
        ssl->specs.aead_mac_size         = AES_GCM_AUTH_SZ;

        break;
#endif

#ifdef BUILD_TLS_ECDHE_ECDSA_WITH_AES_128_GCM_SHA256
    case TLS_ECDHE_ECDSA_WITH_AES_128_GCM_SHA256 :
        ssl->specs.bulk_cipher_algorithm = wolfssl_aes_gcm;
        ssl->specs.cipher_type           = aead;
        ssl->specs.mac_algorithm         = sha256_mac;
        ssl->specs.kea                   = ecc_diffie_hellman_kea;
        ssl->specs.sig_algo              = ecc_dsa_sa_algo;
        ssl->specs.hash_size             = SHA256_DIGEST_SIZE;
        ssl->specs.pad_size              = PAD_SHA;
        ssl->specs.static_ecdh           = 0;
        ssl->specs.key_size              = AES_128_KEY_SIZE;
        ssl->specs.block_size            = AES_BLOCK_SIZE;
        ssl->specs.iv_size               = AESGCM_IMP_IV_SZ;
        ssl->specs.aead_mac_size         = AES_GCM_AUTH_SZ;

        break;
#endif

#ifdef BUILD_TLS_ECDHE_ECDSA_WITH_AES_256_GCM_SHA384
    case TLS_ECDHE_ECDSA_WITH_AES_256_GCM_SHA384 :
        ssl->specs.bulk_cipher_algorithm = wolfssl_aes_gcm;
        ssl->specs.cipher_type           = aead;
        ssl->specs.mac_algorithm         = sha384_mac;
        ssl->specs.kea                   = ecc_diffie_hellman_kea;
        ssl->specs.sig_algo              = ecc_dsa_sa_algo;
        ssl->specs.hash_size             = SHA384_DIGEST_SIZE;
        ssl->specs.pad_size              = PAD_SHA;
        ssl->specs.static_ecdh           = 0;
        ssl->specs.key_size              = AES_256_KEY_SIZE;
        ssl->specs.block_size            = AES_BLOCK_SIZE;
        ssl->specs.iv_size               = AESGCM_IMP_IV_SZ;
        ssl->specs.aead_mac_size         = AES_GCM_AUTH_SZ;

        break;
#endif

#ifdef BUILD_TLS_ECDH_RSA_WITH_AES_128_GCM_SHA256
    case TLS_ECDH_RSA_WITH_AES_128_GCM_SHA256 :
        ssl->specs.bulk_cipher_algorithm = wolfssl_aes_gcm;
        ssl->specs.cipher_type           = aead;
        ssl->specs.mac_algorithm         = sha256_mac;
        ssl->specs.kea                   = ecc_diffie_hellman_kea;
        ssl->specs.sig_algo              = rsa_sa_algo;
        ssl->specs.hash_size             = SHA256_DIGEST_SIZE;
        ssl->specs.pad_size              = PAD_SHA;
        ssl->specs.static_ecdh           = 1;
        ssl->specs.key_size              = AES_128_KEY_SIZE;
        ssl->specs.block_size            = AES_BLOCK_SIZE;
        ssl->specs.iv_size               = AESGCM_IMP_IV_SZ;
        ssl->specs.aead_mac_size         = AES_GCM_AUTH_SZ;

        break;
#endif

#ifdef BUILD_TLS_ECDH_RSA_WITH_AES_256_GCM_SHA384
    case TLS_ECDH_RSA_WITH_AES_256_GCM_SHA384 :
        ssl->specs.bulk_cipher_algorithm = wolfssl_aes_gcm;
        ssl->specs.cipher_type           = aead;
        ssl->specs.mac_algorithm         = sha384_mac;
        ssl->specs.kea                   = ecc_diffie_hellman_kea;
        ssl->specs.sig_algo              = rsa_sa_algo;
        ssl->specs.hash_size             = SHA384_DIGEST_SIZE;
        ssl->specs.pad_size              = PAD_SHA;
        ssl->specs.static_ecdh           = 1;
        ssl->specs.key_size              = AES_256_KEY_SIZE;
        ssl->specs.block_size            = AES_BLOCK_SIZE;
        ssl->specs.iv_size               = AESGCM_IMP_IV_SZ;
        ssl->specs.aead_mac_size         = AES_GCM_AUTH_SZ;

        break;
#endif

#ifdef BUILD_TLS_ECDH_ECDSA_WITH_AES_128_GCM_SHA256
    case TLS_ECDH_ECDSA_WITH_AES_128_GCM_SHA256 :
        ssl->specs.bulk_cipher_algorithm = wolfssl_aes_gcm;
        ssl->specs.cipher_type           = aead;
        ssl->specs.mac_algorithm         = sha256_mac;
        ssl->specs.kea                   = ecc_diffie_hellman_kea;
        ssl->specs.sig_algo              = ecc_dsa_sa_algo;
        ssl->specs.hash_size             = SHA256_DIGEST_SIZE;
        ssl->specs.pad_size              = PAD_SHA;
        ssl->specs.static_ecdh           = 1;
        ssl->specs.key_size              = AES_128_KEY_SIZE;
        ssl->specs.block_size            = AES_BLOCK_SIZE;
        ssl->specs.iv_size               = AESGCM_IMP_IV_SZ;
        ssl->specs.aead_mac_size         = AES_GCM_AUTH_SZ;

        break;
#endif

#ifdef BUILD_TLS_ECDH_ECDSA_WITH_AES_256_GCM_SHA384
    case TLS_ECDH_ECDSA_WITH_AES_256_GCM_SHA384 :
        ssl->specs.bulk_cipher_algorithm = wolfssl_aes_gcm;
        ssl->specs.cipher_type           = aead;
        ssl->specs.mac_algorithm         = sha384_mac;
        ssl->specs.kea                   = ecc_diffie_hellman_kea;
        ssl->specs.sig_algo              = ecc_dsa_sa_algo;
        ssl->specs.hash_size             = SHA384_DIGEST_SIZE;
        ssl->specs.pad_size              = PAD_SHA;
        ssl->specs.static_ecdh           = 1;
        ssl->specs.key_size              = AES_256_KEY_SIZE;
        ssl->specs.block_size            = AES_BLOCK_SIZE;
        ssl->specs.iv_size               = AESGCM_IMP_IV_SZ;
        ssl->specs.aead_mac_size         = AES_GCM_AUTH_SZ;

        break;
#endif

#ifdef BUILD_TLS_ECDHE_ECDSA_WITH_AES_128_CCM
    case TLS_ECDHE_ECDSA_WITH_AES_128_CCM :
        ssl->specs.bulk_cipher_algorithm = wolfssl_aes_ccm;
        ssl->specs.cipher_type           = aead;
        ssl->specs.mac_algorithm         = sha256_mac;
        ssl->specs.kea                   = ecc_diffie_hellman_kea;
        ssl->specs.sig_algo              = ecc_dsa_sa_algo;
        ssl->specs.hash_size             = SHA256_DIGEST_SIZE;
        ssl->specs.pad_size              = PAD_SHA;
        ssl->specs.static_ecdh           = 0;
        ssl->specs.key_size              = AES_128_KEY_SIZE;
        ssl->specs.block_size            = AES_BLOCK_SIZE;
        ssl->specs.iv_size               = AESGCM_IMP_IV_SZ;
        ssl->specs.aead_mac_size         = AES_CCM_16_AUTH_SZ;

        break;
#endif

#ifdef BUILD_TLS_ECDHE_ECDSA_WITH_AES_128_CCM_8
    case TLS_ECDHE_ECDSA_WITH_AES_128_CCM_8 :
        ssl->specs.bulk_cipher_algorithm = wolfssl_aes_ccm;
        ssl->specs.cipher_type           = aead;
        ssl->specs.mac_algorithm         = sha256_mac;
        ssl->specs.kea                   = ecc_diffie_hellman_kea;
        ssl->specs.sig_algo              = ecc_dsa_sa_algo;
        ssl->specs.hash_size             = SHA256_DIGEST_SIZE;
        ssl->specs.pad_size              = PAD_SHA;
        ssl->specs.static_ecdh           = 0;
        ssl->specs.key_size              = AES_128_KEY_SIZE;
        ssl->specs.block_size            = AES_BLOCK_SIZE;
        ssl->specs.iv_size               = AESGCM_IMP_IV_SZ;
        ssl->specs.aead_mac_size         = AES_CCM_8_AUTH_SZ;

        break;
#endif

#ifdef BUILD_TLS_ECDHE_ECDSA_WITH_AES_256_CCM_8
    case TLS_ECDHE_ECDSA_WITH_AES_256_CCM_8 :
        ssl->specs.bulk_cipher_algorithm = wolfssl_aes_ccm;
        ssl->specs.cipher_type           = aead;
        ssl->specs.mac_algorithm         = sha256_mac;
        ssl->specs.kea                   = ecc_diffie_hellman_kea;
        ssl->specs.sig_algo              = ecc_dsa_sa_algo;
        ssl->specs.hash_size             = SHA256_DIGEST_SIZE;
        ssl->specs.pad_size              = PAD_SHA;
        ssl->specs.static_ecdh           = 0;
        ssl->specs.key_size              = AES_256_KEY_SIZE;
        ssl->specs.block_size            = AES_BLOCK_SIZE;
        ssl->specs.iv_size               = AESGCM_IMP_IV_SZ;
        ssl->specs.aead_mac_size         = AES_CCM_8_AUTH_SZ;

        break;
#endif

#ifdef BUILD_TLS_ECDHE_ECDSA_WITH_NULL_SHA
    case TLS_ECDHE_ECDSA_WITH_NULL_SHA :
        ssl->specs.bulk_cipher_algorithm = wolfssl_cipher_null;
        ssl->specs.cipher_type           = stream;
        ssl->specs.mac_algorithm         = sha_mac;
        ssl->specs.kea                   = ecc_diffie_hellman_kea;
        ssl->specs.sig_algo              = ecc_dsa_sa_algo;
        ssl->specs.hash_size             = SHA_DIGEST_SIZE;
        ssl->specs.pad_size              = PAD_SHA;
        ssl->specs.static_ecdh           = 0;
        ssl->specs.key_size              = 0;
        ssl->specs.block_size            = 0;
        ssl->specs.iv_size               = 0;

    break;
#endif

#ifdef BUILD_TLS_ECDHE_PSK_WITH_NULL_SHA256
    case TLS_ECDHE_PSK_WITH_NULL_SHA256 :
        ssl->specs.bulk_cipher_algorithm = wolfssl_cipher_null;
        ssl->specs.cipher_type           = stream;
        ssl->specs.mac_algorithm         = sha256_mac;
        ssl->specs.kea                   = ecdhe_psk_kea;
        ssl->specs.sig_algo              = anonymous_sa_algo;
        ssl->specs.hash_size             = SHA256_DIGEST_SIZE;
        ssl->specs.pad_size              = PAD_SHA;
        ssl->specs.static_ecdh           = 0;
        ssl->specs.key_size              = 0;
        ssl->specs.block_size            = 0;
        ssl->specs.iv_size               = 0;

        ssl->options.usingPSK_cipher     = 1;
        break;
#endif

#ifdef BUILD_TLS_ECDHE_PSK_WITH_AES_128_CBC_SHA256
    case TLS_ECDHE_PSK_WITH_AES_128_CBC_SHA256 :
        ssl->specs.bulk_cipher_algorithm = wolfssl_aes;
        ssl->specs.cipher_type           = block;
        ssl->specs.mac_algorithm         = sha256_mac;
        ssl->specs.kea                   = ecdhe_psk_kea;
        ssl->specs.sig_algo              = anonymous_sa_algo;
        ssl->specs.hash_size             = SHA256_DIGEST_SIZE;
        ssl->specs.pad_size              = PAD_SHA;
        ssl->specs.static_ecdh           = 0;
        ssl->specs.key_size              = AES_128_KEY_SIZE;
        ssl->specs.block_size            = AES_BLOCK_SIZE;
        ssl->specs.iv_size               = AES_IV_SIZE;

        ssl->options.usingPSK_cipher     = 1;
        break;
#endif
#endif /* HAVE_ECC */

#ifdef BUILD_TLS_RSA_WITH_AES_128_CCM_8
    case TLS_RSA_WITH_AES_128_CCM_8 :
        ssl->specs.bulk_cipher_algorithm = wolfssl_aes_ccm;
        ssl->specs.cipher_type           = aead;
        ssl->specs.mac_algorithm         = sha256_mac;
        ssl->specs.kea                   = rsa_kea;
        ssl->specs.sig_algo              = rsa_sa_algo;
        ssl->specs.hash_size             = SHA256_DIGEST_SIZE;
        ssl->specs.pad_size              = PAD_SHA;
        ssl->specs.static_ecdh           = 0;
        ssl->specs.key_size              = AES_128_KEY_SIZE;
        ssl->specs.block_size            = AES_BLOCK_SIZE;
        ssl->specs.iv_size               = AESGCM_IMP_IV_SZ;
        ssl->specs.aead_mac_size         = AES_CCM_8_AUTH_SZ;

        break;
#endif

#ifdef BUILD_TLS_RSA_WITH_AES_256_CCM_8
    case TLS_RSA_WITH_AES_256_CCM_8 :
        ssl->specs.bulk_cipher_algorithm = wolfssl_aes_ccm;
        ssl->specs.cipher_type           = aead;
        ssl->specs.mac_algorithm         = sha256_mac;
        ssl->specs.kea                   = rsa_kea;
        ssl->specs.sig_algo              = rsa_sa_algo;
        ssl->specs.hash_size             = SHA256_DIGEST_SIZE;
        ssl->specs.pad_size              = PAD_SHA;
        ssl->specs.static_ecdh           = 0;
        ssl->specs.key_size              = AES_256_KEY_SIZE;
        ssl->specs.block_size            = AES_BLOCK_SIZE;
        ssl->specs.iv_size               = AESGCM_IMP_IV_SZ;
        ssl->specs.aead_mac_size         = AES_CCM_8_AUTH_SZ;

        break;
#endif

#ifdef BUILD_TLS_PSK_WITH_AES_128_CCM_8
    case TLS_PSK_WITH_AES_128_CCM_8 :
        ssl->specs.bulk_cipher_algorithm = wolfssl_aes_ccm;
        ssl->specs.cipher_type           = aead;
        ssl->specs.mac_algorithm         = sha256_mac;
        ssl->specs.kea                   = psk_kea;
        ssl->specs.sig_algo              = anonymous_sa_algo;
        ssl->specs.hash_size             = SHA256_DIGEST_SIZE;
        ssl->specs.pad_size              = PAD_SHA;
        ssl->specs.static_ecdh           = 0;
        ssl->specs.key_size              = AES_128_KEY_SIZE;
        ssl->specs.block_size            = AES_BLOCK_SIZE;
        ssl->specs.iv_size               = AESGCM_IMP_IV_SZ;
        ssl->specs.aead_mac_size         = AES_CCM_8_AUTH_SZ;

        ssl->options.usingPSK_cipher     = 1;
        break;
#endif

#ifdef BUILD_TLS_PSK_WITH_AES_256_CCM_8
    case TLS_PSK_WITH_AES_256_CCM_8 :
        ssl->specs.bulk_cipher_algorithm = wolfssl_aes_ccm;
        ssl->specs.cipher_type           = aead;
        ssl->specs.mac_algorithm         = sha256_mac;
        ssl->specs.kea                   = psk_kea;
        ssl->specs.sig_algo              = anonymous_sa_algo;
        ssl->specs.hash_size             = SHA256_DIGEST_SIZE;
        ssl->specs.pad_size              = PAD_SHA;
        ssl->specs.static_ecdh           = 0;
        ssl->specs.key_size              = AES_256_KEY_SIZE;
        ssl->specs.block_size            = AES_BLOCK_SIZE;
        ssl->specs.iv_size               = AESGCM_IMP_IV_SZ;
        ssl->specs.aead_mac_size         = AES_CCM_8_AUTH_SZ;

        ssl->options.usingPSK_cipher     = 1;
        break;
#endif

#ifdef BUILD_TLS_PSK_WITH_AES_128_CCM
    case TLS_PSK_WITH_AES_128_CCM :
        ssl->specs.bulk_cipher_algorithm = wolfssl_aes_ccm;
        ssl->specs.cipher_type           = aead;
        ssl->specs.mac_algorithm         = sha256_mac;
        ssl->specs.kea                   = psk_kea;
        ssl->specs.sig_algo              = anonymous_sa_algo;
        ssl->specs.hash_size             = SHA256_DIGEST_SIZE;
        ssl->specs.pad_size              = PAD_SHA;
        ssl->specs.static_ecdh           = 0;
        ssl->specs.key_size              = AES_128_KEY_SIZE;
        ssl->specs.block_size            = AES_BLOCK_SIZE;
        ssl->specs.iv_size               = AESGCM_IMP_IV_SZ;
        ssl->specs.aead_mac_size         = AES_CCM_16_AUTH_SZ;

        ssl->options.usingPSK_cipher     = 1;
        break;
#endif

#ifdef BUILD_TLS_PSK_WITH_AES_256_CCM
    case TLS_PSK_WITH_AES_256_CCM :
        ssl->specs.bulk_cipher_algorithm = wolfssl_aes_ccm;
        ssl->specs.cipher_type           = aead;
        ssl->specs.mac_algorithm         = sha256_mac;
        ssl->specs.kea                   = psk_kea;
        ssl->specs.sig_algo              = anonymous_sa_algo;
        ssl->specs.hash_size             = SHA256_DIGEST_SIZE;
        ssl->specs.pad_size              = PAD_SHA;
        ssl->specs.static_ecdh           = 0;
        ssl->specs.key_size              = AES_256_KEY_SIZE;
        ssl->specs.block_size            = AES_BLOCK_SIZE;
        ssl->specs.iv_size               = AESGCM_IMP_IV_SZ;
        ssl->specs.aead_mac_size         = AES_CCM_16_AUTH_SZ;

        ssl->options.usingPSK_cipher     = 1;
        break;
#endif

#ifdef BUILD_TLS_DHE_PSK_WITH_AES_128_CCM
    case TLS_DHE_PSK_WITH_AES_128_CCM :
        ssl->specs.bulk_cipher_algorithm = wolfssl_aes_ccm;
        ssl->specs.cipher_type           = aead;
        ssl->specs.mac_algorithm         = sha256_mac;
        ssl->specs.kea                   = dhe_psk_kea;
        ssl->specs.sig_algo              = anonymous_sa_algo;
        ssl->specs.hash_size             = SHA256_DIGEST_SIZE;
        ssl->specs.pad_size              = PAD_SHA;
        ssl->specs.static_ecdh           = 0;
        ssl->specs.key_size              = AES_128_KEY_SIZE;
        ssl->specs.block_size            = AES_BLOCK_SIZE;
        ssl->specs.iv_size               = AESGCM_IMP_IV_SZ;
        ssl->specs.aead_mac_size         = AES_CCM_16_AUTH_SZ;

        ssl->options.usingPSK_cipher     = 1;
        break;
#endif

#ifdef BUILD_TLS_DHE_PSK_WITH_AES_256_CCM
    case TLS_DHE_PSK_WITH_AES_256_CCM :
        ssl->specs.bulk_cipher_algorithm = wolfssl_aes_ccm;
        ssl->specs.cipher_type           = aead;
        ssl->specs.mac_algorithm         = sha256_mac;
        ssl->specs.kea                   = dhe_psk_kea;
        ssl->specs.sig_algo              = anonymous_sa_algo;
        ssl->specs.hash_size             = SHA256_DIGEST_SIZE;
        ssl->specs.pad_size              = PAD_SHA;
        ssl->specs.static_ecdh           = 0;
        ssl->specs.key_size              = AES_256_KEY_SIZE;
        ssl->specs.block_size            = AES_BLOCK_SIZE;
        ssl->specs.iv_size               = AESGCM_IMP_IV_SZ;
        ssl->specs.aead_mac_size         = AES_CCM_16_AUTH_SZ;

        ssl->options.usingPSK_cipher     = 1;
        break;
#endif

    default:
        WOLFSSL_MSG("Unsupported cipher suite, SetCipherSpecs ECC");
        return UNSUPPORTED_SUITE;
    }   /* switch */
    }   /* if     */
    if (ssl->options.cipherSuite0 != ECC_BYTE &&
            ssl->options.cipherSuite0 != CHACHA_BYTE) {   /* normal suites */
    switch (ssl->options.cipherSuite) {

#ifdef BUILD_SSL_RSA_WITH_RC4_128_SHA
    case SSL_RSA_WITH_RC4_128_SHA :
        ssl->specs.bulk_cipher_algorithm = wolfssl_rc4;
        ssl->specs.cipher_type           = stream;
        ssl->specs.mac_algorithm         = sha_mac;
        ssl->specs.kea                   = rsa_kea;
        ssl->specs.sig_algo              = rsa_sa_algo;
        ssl->specs.hash_size             = SHA_DIGEST_SIZE;
        ssl->specs.pad_size              = PAD_SHA;
        ssl->specs.static_ecdh           = 0;
        ssl->specs.key_size              = RC4_KEY_SIZE;
        ssl->specs.iv_size               = 0;
        ssl->specs.block_size            = 0;

        break;
#endif

#ifdef BUILD_TLS_NTRU_RSA_WITH_RC4_128_SHA
    case TLS_NTRU_RSA_WITH_RC4_128_SHA :
        ssl->specs.bulk_cipher_algorithm = wolfssl_rc4;
        ssl->specs.cipher_type           = stream;
        ssl->specs.mac_algorithm         = sha_mac;
        ssl->specs.kea                   = ntru_kea;
        ssl->specs.sig_algo              = rsa_sa_algo;
        ssl->specs.hash_size             = SHA_DIGEST_SIZE;
        ssl->specs.pad_size              = PAD_SHA;
        ssl->specs.static_ecdh           = 0;
        ssl->specs.key_size              = RC4_KEY_SIZE;
        ssl->specs.iv_size               = 0;
        ssl->specs.block_size            = 0;

        break;
#endif

#ifdef BUILD_SSL_RSA_WITH_RC4_128_MD5
    case SSL_RSA_WITH_RC4_128_MD5 :
        ssl->specs.bulk_cipher_algorithm = wolfssl_rc4;
        ssl->specs.cipher_type           = stream;
        ssl->specs.mac_algorithm         = md5_mac;
        ssl->specs.kea                   = rsa_kea;
        ssl->specs.sig_algo              = rsa_sa_algo;
        ssl->specs.hash_size             = MD5_DIGEST_SIZE;
        ssl->specs.pad_size              = PAD_MD5;
        ssl->specs.static_ecdh           = 0;
        ssl->specs.key_size              = RC4_KEY_SIZE;
        ssl->specs.iv_size               = 0;
        ssl->specs.block_size            = 0;

        break;
#endif

#ifdef BUILD_SSL_RSA_WITH_3DES_EDE_CBC_SHA
    case SSL_RSA_WITH_3DES_EDE_CBC_SHA :
        ssl->specs.bulk_cipher_algorithm = wolfssl_triple_des;
        ssl->specs.cipher_type           = block;
        ssl->specs.mac_algorithm         = sha_mac;
        ssl->specs.kea                   = rsa_kea;
        ssl->specs.sig_algo              = rsa_sa_algo;
        ssl->specs.hash_size             = SHA_DIGEST_SIZE;
        ssl->specs.pad_size              = PAD_SHA;
        ssl->specs.static_ecdh           = 0;
        ssl->specs.key_size              = DES3_KEY_SIZE;
        ssl->specs.block_size            = DES_BLOCK_SIZE;
        ssl->specs.iv_size               = DES_IV_SIZE;

        break;
#endif

#ifdef BUILD_TLS_NTRU_RSA_WITH_3DES_EDE_CBC_SHA
    case TLS_NTRU_RSA_WITH_3DES_EDE_CBC_SHA :
        ssl->specs.bulk_cipher_algorithm = wolfssl_triple_des;
        ssl->specs.cipher_type           = block;
        ssl->specs.mac_algorithm         = sha_mac;
        ssl->specs.kea                   = ntru_kea;
        ssl->specs.sig_algo              = rsa_sa_algo;
        ssl->specs.hash_size             = SHA_DIGEST_SIZE;
        ssl->specs.pad_size              = PAD_SHA;
        ssl->specs.static_ecdh           = 0;
        ssl->specs.key_size              = DES3_KEY_SIZE;
        ssl->specs.block_size            = DES_BLOCK_SIZE;
        ssl->specs.iv_size               = DES_IV_SIZE;

        break;
#endif

#ifdef BUILD_TLS_RSA_WITH_AES_128_CBC_SHA
    case TLS_RSA_WITH_AES_128_CBC_SHA :
        ssl->specs.bulk_cipher_algorithm = wolfssl_aes;
        ssl->specs.cipher_type           = block;
        ssl->specs.mac_algorithm         = sha_mac;
        ssl->specs.kea                   = rsa_kea;
        ssl->specs.sig_algo              = rsa_sa_algo;
        ssl->specs.hash_size             = SHA_DIGEST_SIZE;
        ssl->specs.pad_size              = PAD_SHA;
        ssl->specs.static_ecdh           = 0;
        ssl->specs.key_size              = AES_128_KEY_SIZE;
        ssl->specs.block_size            = AES_BLOCK_SIZE;
        ssl->specs.iv_size               = AES_IV_SIZE;

        break;
#endif

#ifdef BUILD_TLS_RSA_WITH_AES_128_CBC_SHA256
    case TLS_RSA_WITH_AES_128_CBC_SHA256 :
        ssl->specs.bulk_cipher_algorithm = wolfssl_aes;
        ssl->specs.cipher_type           = block;
        ssl->specs.mac_algorithm         = sha256_mac;
        ssl->specs.kea                   = rsa_kea;
        ssl->specs.sig_algo              = rsa_sa_algo;
        ssl->specs.hash_size             = SHA256_DIGEST_SIZE;
        ssl->specs.pad_size              = PAD_SHA;
        ssl->specs.static_ecdh           = 0;
        ssl->specs.key_size              = AES_128_KEY_SIZE;
        ssl->specs.block_size            = AES_BLOCK_SIZE;
        ssl->specs.iv_size               = AES_IV_SIZE;

        break;
#endif

#ifdef BUILD_TLS_RSA_WITH_NULL_SHA
    case TLS_RSA_WITH_NULL_SHA :
        ssl->specs.bulk_cipher_algorithm = wolfssl_cipher_null;
        ssl->specs.cipher_type           = stream;
        ssl->specs.mac_algorithm         = sha_mac;
        ssl->specs.kea                   = rsa_kea;
        ssl->specs.sig_algo              = rsa_sa_algo;
        ssl->specs.hash_size             = SHA_DIGEST_SIZE;
        ssl->specs.pad_size              = PAD_SHA;
        ssl->specs.static_ecdh           = 0;
        ssl->specs.key_size              = 0;
        ssl->specs.block_size            = 0;
        ssl->specs.iv_size               = 0;

        break;
#endif

#ifdef BUILD_TLS_RSA_WITH_NULL_SHA256
    case TLS_RSA_WITH_NULL_SHA256 :
        ssl->specs.bulk_cipher_algorithm = wolfssl_cipher_null;
        ssl->specs.cipher_type           = stream;
        ssl->specs.mac_algorithm         = sha256_mac;
        ssl->specs.kea                   = rsa_kea;
        ssl->specs.sig_algo              = rsa_sa_algo;
        ssl->specs.hash_size             = SHA256_DIGEST_SIZE;
        ssl->specs.pad_size              = PAD_SHA;
        ssl->specs.static_ecdh           = 0;
        ssl->specs.key_size              = 0;
        ssl->specs.block_size            = 0;
        ssl->specs.iv_size               = 0;

        break;
#endif

#ifdef BUILD_TLS_NTRU_RSA_WITH_AES_128_CBC_SHA
    case TLS_NTRU_RSA_WITH_AES_128_CBC_SHA :
        ssl->specs.bulk_cipher_algorithm = wolfssl_aes;
        ssl->specs.cipher_type           = block;
        ssl->specs.mac_algorithm         = sha_mac;
        ssl->specs.kea                   = ntru_kea;
        ssl->specs.sig_algo              = rsa_sa_algo;
        ssl->specs.hash_size             = SHA_DIGEST_SIZE;
        ssl->specs.pad_size              = PAD_SHA;
        ssl->specs.static_ecdh           = 0;
        ssl->specs.key_size              = AES_128_KEY_SIZE;
        ssl->specs.block_size            = AES_BLOCK_SIZE;
        ssl->specs.iv_size               = AES_IV_SIZE;

        break;
#endif

#ifdef BUILD_TLS_RSA_WITH_AES_256_CBC_SHA
    case TLS_RSA_WITH_AES_256_CBC_SHA :
        ssl->specs.bulk_cipher_algorithm = wolfssl_aes;
        ssl->specs.cipher_type           = block;
        ssl->specs.mac_algorithm         = sha_mac;
        ssl->specs.kea                   = rsa_kea;
        ssl->specs.sig_algo              = rsa_sa_algo;
        ssl->specs.hash_size             = SHA_DIGEST_SIZE;
        ssl->specs.pad_size              = PAD_SHA;
        ssl->specs.static_ecdh           = 0;
        ssl->specs.key_size              = AES_256_KEY_SIZE;
        ssl->specs.block_size            = AES_BLOCK_SIZE;
        ssl->specs.iv_size               = AES_IV_SIZE;

        break;
#endif

#ifdef BUILD_TLS_RSA_WITH_AES_256_CBC_SHA256
    case TLS_RSA_WITH_AES_256_CBC_SHA256 :
        ssl->specs.bulk_cipher_algorithm = wolfssl_aes;
        ssl->specs.cipher_type           = block;
        ssl->specs.mac_algorithm         = sha256_mac;
        ssl->specs.kea                   = rsa_kea;
        ssl->specs.sig_algo              = rsa_sa_algo;
        ssl->specs.hash_size             = SHA256_DIGEST_SIZE;
        ssl->specs.pad_size              = PAD_SHA;
        ssl->specs.static_ecdh           = 0;
        ssl->specs.key_size              = AES_256_KEY_SIZE;
        ssl->specs.block_size            = AES_BLOCK_SIZE;
        ssl->specs.iv_size               = AES_IV_SIZE;

        break;
#endif

#ifdef BUILD_TLS_NTRU_RSA_WITH_AES_256_CBC_SHA
    case TLS_NTRU_RSA_WITH_AES_256_CBC_SHA :
        ssl->specs.bulk_cipher_algorithm = wolfssl_aes;
        ssl->specs.cipher_type           = block;
        ssl->specs.mac_algorithm         = sha_mac;
        ssl->specs.kea                   = ntru_kea;
        ssl->specs.sig_algo              = rsa_sa_algo;
        ssl->specs.hash_size             = SHA_DIGEST_SIZE;
        ssl->specs.pad_size              = PAD_SHA;
        ssl->specs.static_ecdh           = 0;
        ssl->specs.key_size              = AES_256_KEY_SIZE;
        ssl->specs.block_size            = AES_BLOCK_SIZE;
        ssl->specs.iv_size               = AES_IV_SIZE;

        break;
#endif

#ifdef BUILD_TLS_PSK_WITH_AES_128_GCM_SHA256
    case TLS_PSK_WITH_AES_128_GCM_SHA256 :
        ssl->specs.bulk_cipher_algorithm = wolfssl_aes_gcm;
        ssl->specs.cipher_type           = aead;
        ssl->specs.mac_algorithm         = sha256_mac;
        ssl->specs.kea                   = psk_kea;
        ssl->specs.sig_algo              = anonymous_sa_algo;
        ssl->specs.hash_size             = SHA256_DIGEST_SIZE;
        ssl->specs.pad_size              = PAD_SHA;
        ssl->specs.static_ecdh           = 0;
        ssl->specs.key_size              = AES_128_KEY_SIZE;
        ssl->specs.block_size            = AES_BLOCK_SIZE;
        ssl->specs.iv_size               = AESGCM_IMP_IV_SZ;
        ssl->specs.aead_mac_size         = AES_GCM_AUTH_SZ;

        ssl->options.usingPSK_cipher     = 1;
        break;
#endif

#ifdef BUILD_TLS_PSK_WITH_AES_256_GCM_SHA384
    case TLS_PSK_WITH_AES_256_GCM_SHA384 :
        ssl->specs.bulk_cipher_algorithm = wolfssl_aes_gcm;
        ssl->specs.cipher_type           = aead;
        ssl->specs.mac_algorithm         = sha384_mac;
        ssl->specs.kea                   = psk_kea;
        ssl->specs.sig_algo              = anonymous_sa_algo;
        ssl->specs.hash_size             = SHA384_DIGEST_SIZE;
        ssl->specs.pad_size              = PAD_SHA;
        ssl->specs.static_ecdh           = 0;
        ssl->specs.key_size              = AES_256_KEY_SIZE;
        ssl->specs.block_size            = AES_BLOCK_SIZE;
        ssl->specs.iv_size               = AESGCM_IMP_IV_SZ;
        ssl->specs.aead_mac_size         = AES_GCM_AUTH_SZ;

        ssl->options.usingPSK_cipher     = 1;
        break;
#endif

#ifdef BUILD_TLS_DHE_PSK_WITH_AES_128_GCM_SHA256
    case TLS_DHE_PSK_WITH_AES_128_GCM_SHA256 :
        ssl->specs.bulk_cipher_algorithm = wolfssl_aes_gcm;
        ssl->specs.cipher_type           = aead;
        ssl->specs.mac_algorithm         = sha256_mac;
        ssl->specs.kea                   = dhe_psk_kea;
        ssl->specs.sig_algo              = anonymous_sa_algo;
        ssl->specs.hash_size             = SHA256_DIGEST_SIZE;
        ssl->specs.pad_size              = PAD_SHA;
        ssl->specs.static_ecdh           = 0;
        ssl->specs.key_size              = AES_128_KEY_SIZE;
        ssl->specs.block_size            = AES_BLOCK_SIZE;
        ssl->specs.iv_size               = AESGCM_IMP_IV_SZ;
        ssl->specs.aead_mac_size         = AES_GCM_AUTH_SZ;

        ssl->options.usingPSK_cipher     = 1;
        break;
#endif

#ifdef BUILD_TLS_DHE_PSK_WITH_AES_256_GCM_SHA384
    case TLS_DHE_PSK_WITH_AES_256_GCM_SHA384 :
        ssl->specs.bulk_cipher_algorithm = wolfssl_aes_gcm;
        ssl->specs.cipher_type           = aead;
        ssl->specs.mac_algorithm         = sha384_mac;
        ssl->specs.kea                   = dhe_psk_kea;
        ssl->specs.sig_algo              = anonymous_sa_algo;
        ssl->specs.hash_size             = SHA384_DIGEST_SIZE;
        ssl->specs.pad_size              = PAD_SHA;
        ssl->specs.static_ecdh           = 0;
        ssl->specs.key_size              = AES_256_KEY_SIZE;
        ssl->specs.block_size            = AES_BLOCK_SIZE;
        ssl->specs.iv_size               = AESGCM_IMP_IV_SZ;
        ssl->specs.aead_mac_size         = AES_GCM_AUTH_SZ;

        ssl->options.usingPSK_cipher     = 1;
        break;
#endif

#ifdef BUILD_TLS_PSK_WITH_AES_128_CBC_SHA256
    case TLS_PSK_WITH_AES_128_CBC_SHA256 :
        ssl->specs.bulk_cipher_algorithm = wolfssl_aes;
        ssl->specs.cipher_type           = block;
        ssl->specs.mac_algorithm         = sha256_mac;
        ssl->specs.kea                   = psk_kea;
        ssl->specs.sig_algo              = anonymous_sa_algo;
        ssl->specs.hash_size             = SHA256_DIGEST_SIZE;
        ssl->specs.pad_size              = PAD_SHA;
        ssl->specs.static_ecdh           = 0;
        ssl->specs.key_size              = AES_128_KEY_SIZE;
        ssl->specs.block_size            = AES_BLOCK_SIZE;
        ssl->specs.iv_size               = AES_IV_SIZE;

        ssl->options.usingPSK_cipher     = 1;
        break;
#endif

#ifdef BUILD_TLS_PSK_WITH_AES_256_CBC_SHA384
    case TLS_PSK_WITH_AES_256_CBC_SHA384 :
        ssl->specs.bulk_cipher_algorithm = wolfssl_aes;
        ssl->specs.cipher_type           = block;
        ssl->specs.mac_algorithm         = sha384_mac;
        ssl->specs.kea                   = psk_kea;
        ssl->specs.sig_algo              = anonymous_sa_algo;
        ssl->specs.hash_size             = SHA384_DIGEST_SIZE;
        ssl->specs.pad_size              = PAD_SHA;
        ssl->specs.static_ecdh           = 0;
        ssl->specs.key_size              = AES_256_KEY_SIZE;
        ssl->specs.block_size            = AES_BLOCK_SIZE;
        ssl->specs.iv_size               = AES_IV_SIZE;

        ssl->options.usingPSK_cipher     = 1;
        break;
#endif

#ifdef BUILD_TLS_DHE_PSK_WITH_AES_128_CBC_SHA256
    case TLS_DHE_PSK_WITH_AES_128_CBC_SHA256 :
        ssl->specs.bulk_cipher_algorithm = wolfssl_aes;
        ssl->specs.cipher_type           = block;
        ssl->specs.mac_algorithm         = sha256_mac;
        ssl->specs.kea                   = dhe_psk_kea;
        ssl->specs.sig_algo              = anonymous_sa_algo;
        ssl->specs.hash_size             = SHA256_DIGEST_SIZE;
        ssl->specs.pad_size              = PAD_SHA;
        ssl->specs.static_ecdh           = 0;
        ssl->specs.key_size              = AES_128_KEY_SIZE;
        ssl->specs.block_size            = AES_BLOCK_SIZE;
        ssl->specs.iv_size               = AES_IV_SIZE;

        ssl->options.usingPSK_cipher     = 1;
        break;
#endif

#ifdef BUILD_TLS_DHE_PSK_WITH_AES_256_CBC_SHA384
    case TLS_DHE_PSK_WITH_AES_256_CBC_SHA384 :
        ssl->specs.bulk_cipher_algorithm = wolfssl_aes;
        ssl->specs.cipher_type           = block;
        ssl->specs.mac_algorithm         = sha384_mac;
        ssl->specs.kea                   = dhe_psk_kea;
        ssl->specs.sig_algo              = anonymous_sa_algo;
        ssl->specs.hash_size             = SHA384_DIGEST_SIZE;
        ssl->specs.pad_size              = PAD_SHA;
        ssl->specs.static_ecdh           = 0;
        ssl->specs.key_size              = AES_256_KEY_SIZE;
        ssl->specs.block_size            = AES_BLOCK_SIZE;
        ssl->specs.iv_size               = AES_IV_SIZE;

        ssl->options.usingPSK_cipher     = 1;
        break;
#endif

#ifdef BUILD_TLS_PSK_WITH_AES_128_CBC_SHA
    case TLS_PSK_WITH_AES_128_CBC_SHA :
        ssl->specs.bulk_cipher_algorithm = wolfssl_aes;
        ssl->specs.cipher_type           = block;
        ssl->specs.mac_algorithm         = sha_mac;
        ssl->specs.kea                   = psk_kea;
        ssl->specs.sig_algo              = anonymous_sa_algo;
        ssl->specs.hash_size             = SHA_DIGEST_SIZE;
        ssl->specs.pad_size              = PAD_SHA;
        ssl->specs.static_ecdh           = 0;
        ssl->specs.key_size              = AES_128_KEY_SIZE;
        ssl->specs.block_size            = AES_BLOCK_SIZE;
        ssl->specs.iv_size               = AES_IV_SIZE;

        ssl->options.usingPSK_cipher     = 1;
        break;
#endif

#ifdef BUILD_TLS_PSK_WITH_AES_256_CBC_SHA
    case TLS_PSK_WITH_AES_256_CBC_SHA :
        ssl->specs.bulk_cipher_algorithm = wolfssl_aes;
        ssl->specs.cipher_type           = block;
        ssl->specs.mac_algorithm         = sha_mac;
        ssl->specs.kea                   = psk_kea;
        ssl->specs.sig_algo              = anonymous_sa_algo;
        ssl->specs.hash_size             = SHA_DIGEST_SIZE;
        ssl->specs.pad_size              = PAD_SHA;
        ssl->specs.static_ecdh           = 0;
        ssl->specs.key_size              = AES_256_KEY_SIZE;
        ssl->specs.block_size            = AES_BLOCK_SIZE;
        ssl->specs.iv_size               = AES_IV_SIZE;

        ssl->options.usingPSK_cipher     = 1;
        break;
#endif

#ifdef BUILD_TLS_PSK_WITH_NULL_SHA256
    case TLS_PSK_WITH_NULL_SHA256 :
        ssl->specs.bulk_cipher_algorithm = wolfssl_cipher_null;
        ssl->specs.cipher_type           = stream;
        ssl->specs.mac_algorithm         = sha256_mac;
        ssl->specs.kea                   = psk_kea;
        ssl->specs.sig_algo              = anonymous_sa_algo;
        ssl->specs.hash_size             = SHA256_DIGEST_SIZE;
        ssl->specs.pad_size              = PAD_SHA;
        ssl->specs.static_ecdh           = 0;
        ssl->specs.key_size              = 0;
        ssl->specs.block_size            = 0;
        ssl->specs.iv_size               = 0;

        ssl->options.usingPSK_cipher     = 1;
        break;
#endif

#ifdef BUILD_TLS_PSK_WITH_NULL_SHA384
    case TLS_PSK_WITH_NULL_SHA384 :
        ssl->specs.bulk_cipher_algorithm = wolfssl_cipher_null;
        ssl->specs.cipher_type           = stream;
        ssl->specs.mac_algorithm         = sha384_mac;
        ssl->specs.kea                   = psk_kea;
        ssl->specs.sig_algo              = anonymous_sa_algo;
        ssl->specs.hash_size             = SHA384_DIGEST_SIZE;
        ssl->specs.pad_size              = PAD_SHA;
        ssl->specs.static_ecdh           = 0;
        ssl->specs.key_size              = 0;
        ssl->specs.block_size            = 0;
        ssl->specs.iv_size               = 0;

        ssl->options.usingPSK_cipher     = 1;
        break;
#endif

#ifdef BUILD_TLS_PSK_WITH_NULL_SHA
    case TLS_PSK_WITH_NULL_SHA :
        ssl->specs.bulk_cipher_algorithm = wolfssl_cipher_null;
        ssl->specs.cipher_type           = stream;
        ssl->specs.mac_algorithm         = sha_mac;
        ssl->specs.kea                   = psk_kea;
        ssl->specs.sig_algo              = anonymous_sa_algo;
        ssl->specs.hash_size             = SHA_DIGEST_SIZE;
        ssl->specs.pad_size              = PAD_SHA;
        ssl->specs.static_ecdh           = 0;
        ssl->specs.key_size              = 0;
        ssl->specs.block_size            = 0;
        ssl->specs.iv_size               = 0;

        ssl->options.usingPSK_cipher     = 1;
        break;
#endif

#ifdef BUILD_TLS_DHE_PSK_WITH_NULL_SHA256
    case TLS_DHE_PSK_WITH_NULL_SHA256 :
        ssl->specs.bulk_cipher_algorithm = wolfssl_cipher_null;
        ssl->specs.cipher_type           = stream;
        ssl->specs.mac_algorithm         = sha256_mac;
        ssl->specs.kea                   = dhe_psk_kea;
        ssl->specs.sig_algo              = anonymous_sa_algo;
        ssl->specs.hash_size             = SHA256_DIGEST_SIZE;
        ssl->specs.pad_size              = PAD_SHA;
        ssl->specs.static_ecdh           = 0;
        ssl->specs.key_size              = 0;
        ssl->specs.block_size            = 0;
        ssl->specs.iv_size               = 0;

        ssl->options.usingPSK_cipher     = 1;
        break;
#endif

#ifdef BUILD_TLS_DHE_PSK_WITH_NULL_SHA384
    case TLS_DHE_PSK_WITH_NULL_SHA384 :
        ssl->specs.bulk_cipher_algorithm = wolfssl_cipher_null;
        ssl->specs.cipher_type           = stream;
        ssl->specs.mac_algorithm         = sha384_mac;
        ssl->specs.kea                   = dhe_psk_kea;
        ssl->specs.sig_algo              = anonymous_sa_algo;
        ssl->specs.hash_size             = SHA384_DIGEST_SIZE;
        ssl->specs.pad_size              = PAD_SHA;
        ssl->specs.static_ecdh           = 0;
        ssl->specs.key_size              = 0;
        ssl->specs.block_size            = 0;
        ssl->specs.iv_size               = 0;

        ssl->options.usingPSK_cipher     = 1;
        break;
#endif

#ifdef BUILD_TLS_DHE_RSA_WITH_AES_128_CBC_SHA256
    case TLS_DHE_RSA_WITH_AES_128_CBC_SHA256 :
        ssl->specs.bulk_cipher_algorithm = wolfssl_aes;
        ssl->specs.cipher_type           = block;
        ssl->specs.mac_algorithm         = sha256_mac;
        ssl->specs.kea                   = diffie_hellman_kea;
        ssl->specs.sig_algo              = rsa_sa_algo;
        ssl->specs.hash_size             = SHA256_DIGEST_SIZE;
        ssl->specs.pad_size              = PAD_SHA;
        ssl->specs.static_ecdh           = 0;
        ssl->specs.key_size              = AES_128_KEY_SIZE;
        ssl->specs.block_size            = AES_BLOCK_SIZE;
        ssl->specs.iv_size               = AES_IV_SIZE;

        break;
#endif

#ifdef BUILD_TLS_DHE_RSA_WITH_3DES_EDE_CBC_SHA
    case TLS_DHE_RSA_WITH_3DES_EDE_CBC_SHA :
        ssl->specs.bulk_cipher_algorithm = wolfssl_triple_des;
        ssl->specs.cipher_type           = block;
        ssl->specs.mac_algorithm         = sha_mac;
        ssl->specs.kea                   = diffie_hellman_kea;
        ssl->specs.sig_algo              = rsa_sa_algo;
        ssl->specs.hash_size             = SHA_DIGEST_SIZE;
        ssl->specs.pad_size              = PAD_SHA;
        ssl->specs.static_ecdh           = 0;
        ssl->specs.key_size              = DES3_KEY_SIZE;
        ssl->specs.block_size            = DES_BLOCK_SIZE;
        ssl->specs.iv_size               = DES_IV_SIZE;

        break;
#endif

#ifdef BUILD_TLS_DHE_RSA_WITH_AES_256_CBC_SHA256
    case TLS_DHE_RSA_WITH_AES_256_CBC_SHA256 :
        ssl->specs.bulk_cipher_algorithm = wolfssl_aes;
        ssl->specs.cipher_type           = block;
        ssl->specs.mac_algorithm         = sha256_mac;
        ssl->specs.kea                   = diffie_hellman_kea;
        ssl->specs.sig_algo              = rsa_sa_algo;
        ssl->specs.hash_size             = SHA256_DIGEST_SIZE;
        ssl->specs.pad_size              = PAD_SHA;
        ssl->specs.static_ecdh           = 0;
        ssl->specs.key_size              = AES_256_KEY_SIZE;
        ssl->specs.block_size            = AES_BLOCK_SIZE;
        ssl->specs.iv_size               = AES_IV_SIZE;

        break;
#endif

#ifdef BUILD_TLS_DHE_RSA_WITH_AES_128_CBC_SHA
    case TLS_DHE_RSA_WITH_AES_128_CBC_SHA :
        ssl->specs.bulk_cipher_algorithm = wolfssl_aes;
        ssl->specs.cipher_type           = block;
        ssl->specs.mac_algorithm         = sha_mac;
        ssl->specs.kea                   = diffie_hellman_kea;
        ssl->specs.sig_algo              = rsa_sa_algo;
        ssl->specs.hash_size             = SHA_DIGEST_SIZE;
        ssl->specs.pad_size              = PAD_SHA;
        ssl->specs.static_ecdh           = 0;
        ssl->specs.key_size              = AES_128_KEY_SIZE;
        ssl->specs.block_size            = AES_BLOCK_SIZE;
        ssl->specs.iv_size               = AES_IV_SIZE;

        break;
#endif

#ifdef BUILD_TLS_DHE_RSA_WITH_AES_256_CBC_SHA
    case TLS_DHE_RSA_WITH_AES_256_CBC_SHA :
        ssl->specs.bulk_cipher_algorithm = wolfssl_aes;
        ssl->specs.cipher_type           = block;
        ssl->specs.mac_algorithm         = sha_mac;
        ssl->specs.kea                   = diffie_hellman_kea;
        ssl->specs.sig_algo              = rsa_sa_algo;
        ssl->specs.hash_size             = SHA_DIGEST_SIZE;
        ssl->specs.pad_size              = PAD_SHA;
        ssl->specs.static_ecdh           = 0;
        ssl->specs.key_size              = AES_256_KEY_SIZE;
        ssl->specs.block_size            = AES_BLOCK_SIZE;
        ssl->specs.iv_size               = AES_IV_SIZE;

        break;
#endif

#ifdef BUILD_TLS_RSA_WITH_HC_128_MD5
    case TLS_RSA_WITH_HC_128_MD5 :
        ssl->specs.bulk_cipher_algorithm = wolfssl_hc128;
        ssl->specs.cipher_type           = stream;
        ssl->specs.mac_algorithm         = md5_mac;
        ssl->specs.kea                   = rsa_kea;
        ssl->specs.sig_algo              = rsa_sa_algo;
        ssl->specs.hash_size             = MD5_DIGEST_SIZE;
        ssl->specs.pad_size              = PAD_MD5;
        ssl->specs.static_ecdh           = 0;
        ssl->specs.key_size              = HC_128_KEY_SIZE;
        ssl->specs.block_size            = 0;
        ssl->specs.iv_size               = HC_128_IV_SIZE;

        break;
#endif

#ifdef BUILD_TLS_RSA_WITH_HC_128_SHA
        case TLS_RSA_WITH_HC_128_SHA :
            ssl->specs.bulk_cipher_algorithm = wolfssl_hc128;
            ssl->specs.cipher_type           = stream;
            ssl->specs.mac_algorithm         = sha_mac;
            ssl->specs.kea                   = rsa_kea;
            ssl->specs.sig_algo              = rsa_sa_algo;
            ssl->specs.hash_size             = SHA_DIGEST_SIZE;
            ssl->specs.pad_size              = PAD_SHA;
            ssl->specs.static_ecdh           = 0;
            ssl->specs.key_size              = HC_128_KEY_SIZE;
            ssl->specs.block_size            = 0;
            ssl->specs.iv_size               = HC_128_IV_SIZE;

            break;
#endif

#ifdef BUILD_TLS_RSA_WITH_HC_128_B2B256
        case TLS_RSA_WITH_HC_128_B2B256:
            ssl->specs.bulk_cipher_algorithm = wolfssl_hc128;
            ssl->specs.cipher_type           = stream;
            ssl->specs.mac_algorithm         = blake2b_mac;
            ssl->specs.kea                   = rsa_kea;
            ssl->specs.sig_algo              = rsa_sa_algo;
            ssl->specs.hash_size             = BLAKE2B_256;
            ssl->specs.pad_size              = PAD_SHA;
            ssl->specs.static_ecdh           = 0;
            ssl->specs.key_size              = HC_128_KEY_SIZE;
            ssl->specs.block_size            = 0;
            ssl->specs.iv_size               = HC_128_IV_SIZE;

            break;
#endif

#ifdef BUILD_TLS_RSA_WITH_AES_128_CBC_B2B256
        case TLS_RSA_WITH_AES_128_CBC_B2B256:
            ssl->specs.bulk_cipher_algorithm = wolfssl_aes;
            ssl->specs.cipher_type           = block;
            ssl->specs.mac_algorithm         = blake2b_mac;
            ssl->specs.kea                   = rsa_kea;
            ssl->specs.sig_algo              = rsa_sa_algo;
            ssl->specs.hash_size             = BLAKE2B_256;
            ssl->specs.pad_size              = PAD_SHA;
            ssl->specs.static_ecdh           = 0;
            ssl->specs.key_size              = AES_128_KEY_SIZE;
            ssl->specs.iv_size               = AES_IV_SIZE;
            ssl->specs.block_size            = AES_BLOCK_SIZE;

            break;
#endif

#ifdef BUILD_TLS_RSA_WITH_AES_256_CBC_B2B256
        case TLS_RSA_WITH_AES_256_CBC_B2B256:
            ssl->specs.bulk_cipher_algorithm = wolfssl_aes;
            ssl->specs.cipher_type           = block;
            ssl->specs.mac_algorithm         = blake2b_mac;
            ssl->specs.kea                   = rsa_kea;
            ssl->specs.sig_algo              = rsa_sa_algo;
            ssl->specs.hash_size             = BLAKE2B_256;
            ssl->specs.pad_size              = PAD_SHA;
            ssl->specs.static_ecdh           = 0;
            ssl->specs.key_size              = AES_256_KEY_SIZE;
            ssl->specs.iv_size               = AES_IV_SIZE;
            ssl->specs.block_size            = AES_BLOCK_SIZE;

            break;
#endif

#ifdef BUILD_TLS_RSA_WITH_RABBIT_SHA
    case TLS_RSA_WITH_RABBIT_SHA :
        ssl->specs.bulk_cipher_algorithm = wolfssl_rabbit;
        ssl->specs.cipher_type           = stream;
        ssl->specs.mac_algorithm         = sha_mac;
        ssl->specs.kea                   = rsa_kea;
        ssl->specs.sig_algo              = rsa_sa_algo;
        ssl->specs.hash_size             = SHA_DIGEST_SIZE;
        ssl->specs.pad_size              = PAD_SHA;
        ssl->specs.static_ecdh           = 0;
        ssl->specs.key_size              = RABBIT_KEY_SIZE;
        ssl->specs.block_size            = 0;
        ssl->specs.iv_size               = RABBIT_IV_SIZE;

        break;
#endif

#ifdef BUILD_TLS_RSA_WITH_AES_128_GCM_SHA256
    case TLS_RSA_WITH_AES_128_GCM_SHA256 :
        ssl->specs.bulk_cipher_algorithm = wolfssl_aes_gcm;
        ssl->specs.cipher_type           = aead;
        ssl->specs.mac_algorithm         = sha256_mac;
        ssl->specs.kea                   = rsa_kea;
        ssl->specs.sig_algo              = rsa_sa_algo;
        ssl->specs.hash_size             = SHA256_DIGEST_SIZE;
        ssl->specs.pad_size              = PAD_SHA;
        ssl->specs.static_ecdh           = 0;
        ssl->specs.key_size              = AES_128_KEY_SIZE;
        ssl->specs.block_size            = AES_BLOCK_SIZE;
        ssl->specs.iv_size               = AESGCM_IMP_IV_SZ;
        ssl->specs.aead_mac_size         = AES_GCM_AUTH_SZ;

        break;
#endif

#ifdef BUILD_TLS_RSA_WITH_AES_256_GCM_SHA384
    case TLS_RSA_WITH_AES_256_GCM_SHA384 :
        ssl->specs.bulk_cipher_algorithm = wolfssl_aes_gcm;
        ssl->specs.cipher_type           = aead;
        ssl->specs.mac_algorithm         = sha384_mac;
        ssl->specs.kea                   = rsa_kea;
        ssl->specs.sig_algo              = rsa_sa_algo;
        ssl->specs.hash_size             = SHA384_DIGEST_SIZE;
        ssl->specs.pad_size              = PAD_SHA;
        ssl->specs.static_ecdh           = 0;
        ssl->specs.key_size              = AES_256_KEY_SIZE;
        ssl->specs.block_size            = AES_BLOCK_SIZE;
        ssl->specs.iv_size               = AESGCM_IMP_IV_SZ;
        ssl->specs.aead_mac_size         = AES_GCM_AUTH_SZ;

        break;
#endif

#ifdef BUILD_TLS_DHE_RSA_WITH_AES_128_GCM_SHA256
    case TLS_DHE_RSA_WITH_AES_128_GCM_SHA256 :
        ssl->specs.bulk_cipher_algorithm = wolfssl_aes_gcm;
        ssl->specs.cipher_type           = aead;
        ssl->specs.mac_algorithm         = sha256_mac;
        ssl->specs.kea                   = diffie_hellman_kea;
        ssl->specs.sig_algo              = rsa_sa_algo;
        ssl->specs.hash_size             = SHA256_DIGEST_SIZE;
        ssl->specs.pad_size              = PAD_SHA;
        ssl->specs.static_ecdh           = 0;
        ssl->specs.key_size              = AES_128_KEY_SIZE;
        ssl->specs.block_size            = AES_BLOCK_SIZE;
        ssl->specs.iv_size               = AESGCM_IMP_IV_SZ;
        ssl->specs.aead_mac_size         = AES_GCM_AUTH_SZ;

        break;
#endif

#ifdef BUILD_TLS_DHE_RSA_WITH_AES_256_GCM_SHA384
    case TLS_DHE_RSA_WITH_AES_256_GCM_SHA384 :
        ssl->specs.bulk_cipher_algorithm = wolfssl_aes_gcm;
        ssl->specs.cipher_type           = aead;
        ssl->specs.mac_algorithm         = sha384_mac;
        ssl->specs.kea                   = diffie_hellman_kea;
        ssl->specs.sig_algo              = rsa_sa_algo;
        ssl->specs.hash_size             = SHA384_DIGEST_SIZE;
        ssl->specs.pad_size              = PAD_SHA;
        ssl->specs.static_ecdh           = 0;
        ssl->specs.key_size              = AES_256_KEY_SIZE;
        ssl->specs.block_size            = AES_BLOCK_SIZE;
        ssl->specs.iv_size               = AESGCM_IMP_IV_SZ;
        ssl->specs.aead_mac_size         = AES_GCM_AUTH_SZ;

        break;
#endif

#ifdef BUILD_TLS_RSA_WITH_CAMELLIA_128_CBC_SHA
    case TLS_RSA_WITH_CAMELLIA_128_CBC_SHA :
        ssl->specs.bulk_cipher_algorithm = wolfssl_camellia;
        ssl->specs.cipher_type           = block;
        ssl->specs.mac_algorithm         = sha_mac;
        ssl->specs.kea                   = rsa_kea;
        ssl->specs.sig_algo              = rsa_sa_algo;
        ssl->specs.hash_size             = SHA_DIGEST_SIZE;
        ssl->specs.pad_size              = PAD_SHA;
        ssl->specs.static_ecdh           = 0;
        ssl->specs.key_size              = CAMELLIA_128_KEY_SIZE;
        ssl->specs.block_size            = CAMELLIA_BLOCK_SIZE;
        ssl->specs.iv_size               = CAMELLIA_IV_SIZE;

        break;
#endif

#ifdef BUILD_TLS_RSA_WITH_CAMELLIA_256_CBC_SHA
    case TLS_RSA_WITH_CAMELLIA_256_CBC_SHA :
        ssl->specs.bulk_cipher_algorithm = wolfssl_camellia;
        ssl->specs.cipher_type           = block;
        ssl->specs.mac_algorithm         = sha_mac;
        ssl->specs.kea                   = rsa_kea;
        ssl->specs.sig_algo              = rsa_sa_algo;
        ssl->specs.hash_size             = SHA_DIGEST_SIZE;
        ssl->specs.pad_size              = PAD_SHA;
        ssl->specs.static_ecdh           = 0;
        ssl->specs.key_size              = CAMELLIA_256_KEY_SIZE;
        ssl->specs.block_size            = CAMELLIA_BLOCK_SIZE;
        ssl->specs.iv_size               = CAMELLIA_IV_SIZE;

        break;
#endif

#ifdef BUILD_TLS_RSA_WITH_CAMELLIA_128_CBC_SHA256
    case TLS_RSA_WITH_CAMELLIA_128_CBC_SHA256 :
        ssl->specs.bulk_cipher_algorithm = wolfssl_camellia;
        ssl->specs.cipher_type           = block;
        ssl->specs.mac_algorithm         = sha256_mac;
        ssl->specs.kea                   = rsa_kea;
        ssl->specs.sig_algo              = rsa_sa_algo;
        ssl->specs.hash_size             = SHA256_DIGEST_SIZE;
        ssl->specs.pad_size              = PAD_SHA;
        ssl->specs.static_ecdh           = 0;
        ssl->specs.key_size              = CAMELLIA_128_KEY_SIZE;
        ssl->specs.block_size            = CAMELLIA_BLOCK_SIZE;
        ssl->specs.iv_size               = CAMELLIA_IV_SIZE;

        break;
#endif

#ifdef BUILD_TLS_RSA_WITH_CAMELLIA_256_CBC_SHA256
    case TLS_RSA_WITH_CAMELLIA_256_CBC_SHA256 :
        ssl->specs.bulk_cipher_algorithm = wolfssl_camellia;
        ssl->specs.cipher_type           = block;
        ssl->specs.mac_algorithm         = sha256_mac;
        ssl->specs.kea                   = rsa_kea;
        ssl->specs.sig_algo              = rsa_sa_algo;
        ssl->specs.hash_size             = SHA256_DIGEST_SIZE;
        ssl->specs.pad_size              = PAD_SHA;
        ssl->specs.static_ecdh           = 0;
        ssl->specs.key_size              = CAMELLIA_256_KEY_SIZE;
        ssl->specs.block_size            = CAMELLIA_BLOCK_SIZE;
        ssl->specs.iv_size               = CAMELLIA_IV_SIZE;

        break;
#endif

#ifdef BUILD_TLS_DHE_RSA_WITH_CAMELLIA_128_CBC_SHA
    case TLS_DHE_RSA_WITH_CAMELLIA_128_CBC_SHA :
        ssl->specs.bulk_cipher_algorithm = wolfssl_camellia;
        ssl->specs.cipher_type           = block;
        ssl->specs.mac_algorithm         = sha_mac;
        ssl->specs.kea                   = diffie_hellman_kea;
        ssl->specs.sig_algo              = rsa_sa_algo;
        ssl->specs.hash_size             = SHA_DIGEST_SIZE;
        ssl->specs.pad_size              = PAD_SHA;
        ssl->specs.static_ecdh           = 0;
        ssl->specs.key_size              = CAMELLIA_128_KEY_SIZE;
        ssl->specs.block_size            = CAMELLIA_BLOCK_SIZE;
        ssl->specs.iv_size               = CAMELLIA_IV_SIZE;

        break;
#endif

#ifdef BUILD_TLS_DHE_RSA_WITH_CAMELLIA_256_CBC_SHA
    case TLS_DHE_RSA_WITH_CAMELLIA_256_CBC_SHA :
        ssl->specs.bulk_cipher_algorithm = wolfssl_camellia;
        ssl->specs.cipher_type           = block;
        ssl->specs.mac_algorithm         = sha_mac;
        ssl->specs.kea                   = diffie_hellman_kea;
        ssl->specs.sig_algo              = rsa_sa_algo;
        ssl->specs.hash_size             = SHA_DIGEST_SIZE;
        ssl->specs.pad_size              = PAD_SHA;
        ssl->specs.static_ecdh           = 0;
        ssl->specs.key_size              = CAMELLIA_256_KEY_SIZE;
        ssl->specs.block_size            = CAMELLIA_BLOCK_SIZE;
        ssl->specs.iv_size               = CAMELLIA_IV_SIZE;

        break;
#endif

#ifdef BUILD_TLS_DHE_RSA_WITH_CAMELLIA_128_CBC_SHA256
    case TLS_DHE_RSA_WITH_CAMELLIA_128_CBC_SHA256 :
        ssl->specs.bulk_cipher_algorithm = wolfssl_camellia;
        ssl->specs.cipher_type           = block;
        ssl->specs.mac_algorithm         = sha256_mac;
        ssl->specs.kea                   = diffie_hellman_kea;
        ssl->specs.sig_algo              = rsa_sa_algo;
        ssl->specs.hash_size             = SHA256_DIGEST_SIZE;
        ssl->specs.pad_size              = PAD_SHA;
        ssl->specs.static_ecdh           = 0;
        ssl->specs.key_size              = CAMELLIA_128_KEY_SIZE;
        ssl->specs.block_size            = CAMELLIA_BLOCK_SIZE;
        ssl->specs.iv_size               = CAMELLIA_IV_SIZE;

        break;
#endif

#ifdef BUILD_TLS_DHE_RSA_WITH_CAMELLIA_256_CBC_SHA256
    case TLS_DHE_RSA_WITH_CAMELLIA_256_CBC_SHA256 :
        ssl->specs.bulk_cipher_algorithm = wolfssl_camellia;
        ssl->specs.cipher_type           = block;
        ssl->specs.mac_algorithm         = sha256_mac;
        ssl->specs.kea                   = diffie_hellman_kea;
        ssl->specs.sig_algo              = rsa_sa_algo;
        ssl->specs.hash_size             = SHA256_DIGEST_SIZE;
        ssl->specs.pad_size              = PAD_SHA;
        ssl->specs.static_ecdh           = 0;
        ssl->specs.key_size              = CAMELLIA_256_KEY_SIZE;
        ssl->specs.block_size            = CAMELLIA_BLOCK_SIZE;
        ssl->specs.iv_size               = CAMELLIA_IV_SIZE;

        break;
#endif

#ifdef BUILD_TLS_DH_anon_WITH_AES_128_CBC_SHA
    case TLS_DH_anon_WITH_AES_128_CBC_SHA :
        ssl->specs.bulk_cipher_algorithm = wolfssl_aes;
        ssl->specs.cipher_type           = block;
        ssl->specs.mac_algorithm         = sha_mac;
        ssl->specs.kea                   = diffie_hellman_kea;
        ssl->specs.sig_algo              = anonymous_sa_algo;
        ssl->specs.hash_size             = SHA_DIGEST_SIZE;
        ssl->specs.pad_size              = PAD_SHA;
        ssl->specs.static_ecdh           = 0;
        ssl->specs.key_size              = AES_128_KEY_SIZE;
        ssl->specs.block_size            = AES_BLOCK_SIZE;
        ssl->specs.iv_size               = AES_IV_SIZE;

        ssl->options.usingAnon_cipher    = 1;
        break;
#endif

#ifdef BUILD_SSL_RSA_WITH_IDEA_CBC_SHA
        case SSL_RSA_WITH_IDEA_CBC_SHA :
            ssl->specs.bulk_cipher_algorithm = wolfssl_idea;
            ssl->specs.cipher_type           = block;
            ssl->specs.mac_algorithm         = sha_mac;
            ssl->specs.kea                   = rsa_kea;
            ssl->specs.sig_algo              = rsa_sa_algo;
            ssl->specs.hash_size             = SHA_DIGEST_SIZE;
            ssl->specs.pad_size              = PAD_SHA;
            ssl->specs.static_ecdh           = 0;
            ssl->specs.key_size              = IDEA_KEY_SIZE;
            ssl->specs.block_size            = IDEA_BLOCK_SIZE;
            ssl->specs.iv_size               = IDEA_IV_SIZE;

            break;
#endif

    default:
        WOLFSSL_MSG("Unsupported cipher suite, SetCipherSpecs");
        return UNSUPPORTED_SUITE;
    }  /* switch */
    }  /* if ECC / Normal suites else */

    /* set TLS if it hasn't been turned off */
    if (ssl->version.major == 3 && ssl->version.minor >= 1) {
#ifndef NO_TLS
        ssl->options.tls = 1;
        ssl->hmac = TLS_hmac;
        if (ssl->version.minor >= 2)
            ssl->options.tls1_1 = 1;
#endif
    }

#ifdef WOLFSSL_DTLS
    if (ssl->options.dtls)
        ssl->hmac = TLS_hmac;
#endif

    return 0;
}


enum KeyStuff {
    MASTER_ROUNDS = 3,
    PREFIX        = 3,     /* up to three letters for master prefix */
    KEY_PREFIX    = 9      /* up to 9 prefix letters for key rounds */


};

#ifndef NO_OLD_TLS
/* true or false, zero for error */
static int SetPrefix(byte* sha_input, int idx)
{
    switch (idx) {
    case 0:
        XMEMCPY(sha_input, "A", 1);
        break;
    case 1:
        XMEMCPY(sha_input, "BB", 2);
        break;
    case 2:
        XMEMCPY(sha_input, "CCC", 3);
        break;
    case 3:
        XMEMCPY(sha_input, "DDDD", 4);
        break;
    case 4:
        XMEMCPY(sha_input, "EEEEE", 5);
        break;
    case 5:
        XMEMCPY(sha_input, "FFFFFF", 6);
        break;
    case 6:
        XMEMCPY(sha_input, "GGGGGGG", 7);
        break;
    case 7:
        XMEMCPY(sha_input, "HHHHHHHH", 8);
        break;
    case 8:
        XMEMCPY(sha_input, "IIIIIIIII", 9);
        break;
    default:
        WOLFSSL_MSG("Set Prefix error, bad input");
        return 0;
    }
    return 1;
}
#endif


static int SetKeys(Ciphers* enc, Ciphers* dec, Keys* keys, CipherSpecs* specs,
                   int side, void* heap, int devId)
{
#ifdef BUILD_ARC4
    word32 sz = specs->key_size;
    if (specs->bulk_cipher_algorithm == wolfssl_rc4) {
        if (enc && enc->arc4 == NULL)
            enc->arc4 = (Arc4*)XMALLOC(sizeof(Arc4), heap, DYNAMIC_TYPE_CIPHER);
        if (enc && enc->arc4 == NULL)
            return MEMORY_E;
        if (dec && dec->arc4 == NULL)
            dec->arc4 = (Arc4*)XMALLOC(sizeof(Arc4), heap, DYNAMIC_TYPE_CIPHER);
        if (dec && dec->arc4 == NULL)
            return MEMORY_E;

        if (enc) {
            if (wc_Arc4Init(enc->arc4, heap, devId) != 0) {
                WOLFSSL_MSG("Arc4Init failed in SetKeys");
                return ASYNC_INIT_E;
            }
        }
        if (dec) {
            if (wc_Arc4Init(dec->arc4, heap, devId) != 0) {
                WOLFSSL_MSG("Arc4Init failed in SetKeys");
                return ASYNC_INIT_E;
            }
        }

        if (side == WOLFSSL_CLIENT_END) {
            if (enc)
                wc_Arc4SetKey(enc->arc4, keys->client_write_key, sz);
            if (dec)
                wc_Arc4SetKey(dec->arc4, keys->server_write_key, sz);
        }
        else {
            if (enc)
                wc_Arc4SetKey(enc->arc4, keys->server_write_key, sz);
            if (dec)
                wc_Arc4SetKey(dec->arc4, keys->client_write_key, sz);
        }
        if (enc)
            enc->setup = 1;
        if (dec)
            dec->setup = 1;
    }
#endif /* BUILD_ARC4 */


<<<<<<< HEAD

=======
>>>>>>> 3ac35ce3
#if defined(HAVE_CHACHA) && defined(HAVE_POLY1305)
    /* Check that the max implicit iv size is suffecient */
    #if (AEAD_MAX_IMP_SZ < 12) /* CHACHA20_IMP_IV_SZ */
        #error AEAD_MAX_IMP_SZ is too small for ChaCha20
    #endif
    #if (MAX_WRITE_IV_SZ < 12) /* CHACHA20_IMP_IV_SZ */
        #error MAX_WRITE_IV_SZ is too small for ChaCha20
    #endif

    if (specs->bulk_cipher_algorithm == wolfssl_chacha) {
        int chachaRet;
        if (enc && enc->chacha == NULL)
            enc->chacha =
                    (ChaCha*)XMALLOC(sizeof(ChaCha), heap, DYNAMIC_TYPE_CIPHER);
        if (enc && enc->chacha == NULL)
            return MEMORY_E;
        if (dec && dec->chacha == NULL)
            dec->chacha =
                    (ChaCha*)XMALLOC(sizeof(ChaCha), heap, DYNAMIC_TYPE_CIPHER);
        if (dec && dec->chacha == NULL)
            return MEMORY_E;
        if (side == WOLFSSL_CLIENT_END) {
            if (enc) {
                chachaRet = wc_Chacha_SetKey(enc->chacha, keys->client_write_key,
                                          specs->key_size);
                XMEMCPY(keys->aead_enc_imp_IV, keys->client_write_IV,
                        CHACHA20_IMP_IV_SZ);
                if (chachaRet != 0) return chachaRet;
            }
            if (dec) {
                chachaRet = wc_Chacha_SetKey(dec->chacha, keys->server_write_key,
                                          specs->key_size);
                XMEMCPY(keys->aead_dec_imp_IV, keys->server_write_IV,
                        CHACHA20_IMP_IV_SZ);
                if (chachaRet != 0) return chachaRet;
            }
        }
        else {
            if (enc) {
                chachaRet = wc_Chacha_SetKey(enc->chacha, keys->server_write_key,
                                          specs->key_size);
                XMEMCPY(keys->aead_enc_imp_IV, keys->server_write_IV,
                        CHACHA20_IMP_IV_SZ);
                if (chachaRet != 0) return chachaRet;
            }
            if (dec) {
                chachaRet = wc_Chacha_SetKey(dec->chacha, keys->client_write_key,
                                          specs->key_size);
                XMEMCPY(keys->aead_dec_imp_IV, keys->client_write_IV,
                        CHACHA20_IMP_IV_SZ);
                if (chachaRet != 0) return chachaRet;
            }
        }

        if (enc)
            enc->setup = 1;
        if (dec)
            dec->setup = 1;
    }
#endif /* HAVE_CHACHA && HAVE_POLY1305 */


#ifdef HAVE_HC128
    /* check that buffer sizes are sufficient */
    #if (MAX_WRITE_IV_SZ < 16) /* HC_128_IV_SIZE */
        #error MAX_WRITE_IV_SZ too small for HC128
    #endif

    if (specs->bulk_cipher_algorithm == wolfssl_hc128) {
        int hcRet;
        if (enc && enc->hc128 == NULL)
            enc->hc128 =
                      (HC128*)XMALLOC(sizeof(HC128), heap, DYNAMIC_TYPE_CIPHER);
        if (enc && enc->hc128 == NULL)
            return MEMORY_E;
        if (dec && dec->hc128 == NULL)
            dec->hc128 =
                      (HC128*)XMALLOC(sizeof(HC128), heap, DYNAMIC_TYPE_CIPHER);
        if (dec && dec->hc128 == NULL)
            return MEMORY_E;
        if (side == WOLFSSL_CLIENT_END) {
            if (enc) {
                hcRet = wc_Hc128_SetKey(enc->hc128, keys->client_write_key,
                                     keys->client_write_IV);
                if (hcRet != 0) return hcRet;
            }
            if (dec) {
                hcRet = wc_Hc128_SetKey(dec->hc128, keys->server_write_key,
                                     keys->server_write_IV);
                if (hcRet != 0) return hcRet;
            }
        }
        else {
            if (enc) {
                hcRet = wc_Hc128_SetKey(enc->hc128, keys->server_write_key,
                                     keys->server_write_IV);
                if (hcRet != 0) return hcRet;
            }
            if (dec) {
                hcRet = wc_Hc128_SetKey(dec->hc128, keys->client_write_key,
                                     keys->client_write_IV);
                if (hcRet != 0) return hcRet;
            }
        }
        if (enc)
            enc->setup = 1;
        if (dec)
            dec->setup = 1;
    }
<<<<<<< HEAD
#endif
=======
#endif /* HAVE_HC128 */
>>>>>>> 3ac35ce3

#ifdef BUILD_RABBIT
    /* check that buffer sizes are sufficient */
    #if (MAX_WRITE_IV_SZ < 8) /* RABBIT_IV_SIZE */
        #error MAX_WRITE_IV_SZ too small for RABBIT
    #endif

    if (specs->bulk_cipher_algorithm == wolfssl_rabbit) {
        int rabRet;
        if (enc && enc->rabbit == NULL)
            enc->rabbit =
                    (Rabbit*)XMALLOC(sizeof(Rabbit), heap, DYNAMIC_TYPE_CIPHER);
        if (enc && enc->rabbit == NULL)
            return MEMORY_E;
        if (dec && dec->rabbit == NULL)
            dec->rabbit =
                    (Rabbit*)XMALLOC(sizeof(Rabbit), heap, DYNAMIC_TYPE_CIPHER);
        if (dec && dec->rabbit == NULL)
            return MEMORY_E;
        if (side == WOLFSSL_CLIENT_END) {
            if (enc) {
                rabRet = wc_RabbitSetKey(enc->rabbit, keys->client_write_key,
                                      keys->client_write_IV);
                if (rabRet != 0) return rabRet;
            }
            if (dec) {
                rabRet = wc_RabbitSetKey(dec->rabbit, keys->server_write_key,
                                      keys->server_write_IV);
                if (rabRet != 0) return rabRet;
            }
        }
        else {
            if (enc) {
                rabRet = wc_RabbitSetKey(enc->rabbit, keys->server_write_key,
                                      keys->server_write_IV);
                if (rabRet != 0) return rabRet;
            }
            if (dec) {
                rabRet = wc_RabbitSetKey(dec->rabbit, keys->client_write_key,
                                      keys->client_write_IV);
                if (rabRet != 0) return rabRet;
            }
        }
        if (enc)
            enc->setup = 1;
        if (dec)
            dec->setup = 1;
    }
<<<<<<< HEAD
#endif
=======
#endif /* BUILD_RABBIT */
>>>>>>> 3ac35ce3

#ifdef BUILD_DES3
    /* check that buffer sizes are sufficient */
    #if (MAX_WRITE_IV_SZ < 8) /* DES_IV_SIZE */
        #error MAX_WRITE_IV_SZ too small for 3DES
    #endif

    if (specs->bulk_cipher_algorithm == wolfssl_triple_des) {
        int desRet = 0;

        if (enc) {
            if (enc->des3 == NULL)
                enc->des3 = (Des3*)XMALLOC(sizeof(Des3), heap, DYNAMIC_TYPE_CIPHER);
            if (enc->des3 == NULL)
                return MEMORY_E;
            XMEMSET(enc->des3, 0, sizeof(Aes));
        }
        if (dec) {
            if (dec->des3 == NULL)
                dec->des3 = (Des3*)XMALLOC(sizeof(Des3), heap, DYNAMIC_TYPE_CIPHER);
            if (dec->des3 == NULL)
                return MEMORY_E;
            XMEMSET(dec->des3, 0, sizeof(Des3));
        }

        if (enc) {
            if (wc_Des3Init(enc->des3, heap, devId) != 0) {
                WOLFSSL_MSG("Des3Init failed in SetKeys");
                return ASYNC_INIT_E;
            }
        }
        if (dec) {
            if (wc_Des3Init(dec->des3, heap, devId) != 0) {
                WOLFSSL_MSG("Des3Init failed in SetKeys");
                return ASYNC_INIT_E;
            }
        }

        if (side == WOLFSSL_CLIENT_END) {
            if (enc) {
                desRet = wc_Des3_SetKey(enc->des3, keys->client_write_key,
                                     keys->client_write_IV, DES_ENCRYPTION);
                if (desRet != 0) return desRet;
            }
            if (dec) {
                desRet = wc_Des3_SetKey(dec->des3, keys->server_write_key,
                                     keys->server_write_IV, DES_DECRYPTION);
                if (desRet != 0) return desRet;
            }
        }
        else {
            if (enc) {
                desRet = wc_Des3_SetKey(enc->des3, keys->server_write_key,
                                     keys->server_write_IV, DES_ENCRYPTION);
                if (desRet != 0) return desRet;
            }
            if (dec) {
                desRet = wc_Des3_SetKey(dec->des3, keys->client_write_key,
                                     keys->client_write_IV, DES_DECRYPTION);
                if (desRet != 0) return desRet;
            }
        }
        if (enc)
            enc->setup = 1;
        if (dec)
            dec->setup = 1;
    }
#endif /* BUILD_DES3 */

#ifdef BUILD_AES
    /* check that buffer sizes are sufficient */
    #if (MAX_WRITE_IV_SZ < 16) /* AES_IV_SIZE */
        #error MAX_WRITE_IV_SZ too small for AES
    #endif

    if (specs->bulk_cipher_algorithm == wolfssl_aes) {
        int aesRet = 0;

        if (enc) {
            if (enc->aes == NULL)
                enc->aes = (Aes*)XMALLOC(sizeof(Aes), heap, DYNAMIC_TYPE_CIPHER);
            if (enc->aes == NULL)
                return MEMORY_E;
            XMEMSET(enc->aes, 0, sizeof(Aes));
        }
        if (dec) {
            if (dec->aes == NULL)
                dec->aes = (Aes*)XMALLOC(sizeof(Aes), heap, DYNAMIC_TYPE_CIPHER);
            if (dec->aes == NULL)
                return MEMORY_E;
            XMEMSET(dec->aes, 0, sizeof(Aes));
        }
        if (enc) {
            if (wc_AesInit(enc->aes, heap, devId) != 0) {
                WOLFSSL_MSG("AesInit failed in SetKeys");
                return ASYNC_INIT_E;
            }
        }
        if (dec) {
            if (wc_AesInit(dec->aes, heap, devId) != 0) {
                WOLFSSL_MSG("AesInit failed in SetKeys");
                return ASYNC_INIT_E;
            }
        }

        if (side == WOLFSSL_CLIENT_END) {
            if (enc) {
                aesRet = wc_AesSetKey(enc->aes, keys->client_write_key,
                                   specs->key_size, keys->client_write_IV,
                                   AES_ENCRYPTION);
                if (aesRet != 0) return aesRet;
            }
            if (dec) {
                aesRet = wc_AesSetKey(dec->aes, keys->server_write_key,
                                   specs->key_size, keys->server_write_IV,
                                   AES_DECRYPTION);
                if (aesRet != 0) return aesRet;
            }
        }
        else {
            if (enc) {
                aesRet = wc_AesSetKey(enc->aes, keys->server_write_key,
                                   specs->key_size, keys->server_write_IV,
                                   AES_ENCRYPTION);
                if (aesRet != 0) return aesRet;
            }
            if (dec) {
                aesRet = wc_AesSetKey(dec->aes, keys->client_write_key,
                                   specs->key_size, keys->client_write_IV,
                                   AES_DECRYPTION);
                if (aesRet != 0) return aesRet;
            }
        }
        if (enc)
            enc->setup = 1;
        if (dec)
            dec->setup = 1;
    }
#endif /* BUILD_AES */

#ifdef BUILD_AESGCM
    /* check that buffer sizes are sufficient */
    #if (AEAD_MAX_IMP_SZ < 4) /* AESGCM_IMP_IV_SZ */
        #error AEAD_MAX_IMP_SZ too small for AESGCM
    #endif
    #if (AEAD_MAX_EXP_SZ < 8) /* AESGCM_EXP_IV_SZ */
        #error AEAD_MAX_EXP_SZ too small for AESGCM
    #endif
    #if (MAX_WRITE_IV_SZ < 4) /* AESGCM_IMP_IV_SZ */
        #error MAX_WRITE_IV_SZ too small for AESGCM
    #endif

    if (specs->bulk_cipher_algorithm == wolfssl_aes_gcm) {
        int gcmRet;

        if (enc) {
            if (enc->aes == NULL)
                enc->aes = (Aes*)XMALLOC(sizeof(Aes), heap, DYNAMIC_TYPE_CIPHER);
            if (enc->aes == NULL)
                return MEMORY_E;
            XMEMSET(enc->aes, 0, sizeof(Aes));
        }
        if (dec) {
            if (dec->aes == NULL)
                dec->aes = (Aes*)XMALLOC(sizeof(Aes), heap, DYNAMIC_TYPE_CIPHER);
            if (dec->aes == NULL)
                return MEMORY_E;
            XMEMSET(dec->aes, 0, sizeof(Aes));
        }

        if (enc) {
            if (wc_AesInit(enc->aes, heap, devId) != 0) {
                WOLFSSL_MSG("AesInit failed in SetKeys");
                return ASYNC_INIT_E;
            }
        }
        if (dec) {
            if (wc_AesInit(dec->aes, heap, devId) != 0) {
                WOLFSSL_MSG("AesInit failed in SetKeys");
                return ASYNC_INIT_E;
            }
        }

        if (side == WOLFSSL_CLIENT_END) {
            if (enc) {
                gcmRet = wc_AesGcmSetKey(enc->aes, keys->client_write_key,
                                      specs->key_size);
                if (gcmRet != 0) return gcmRet;
                XMEMCPY(keys->aead_enc_imp_IV, keys->client_write_IV,
                        AESGCM_IMP_IV_SZ);
            }
            if (dec) {
                gcmRet = wc_AesGcmSetKey(dec->aes, keys->server_write_key,
                                      specs->key_size);
                if (gcmRet != 0) return gcmRet;
                XMEMCPY(keys->aead_dec_imp_IV, keys->server_write_IV,
                        AESGCM_IMP_IV_SZ);
            }
        }
        else {
            if (enc) {
                gcmRet = wc_AesGcmSetKey(enc->aes, keys->server_write_key,
                                      specs->key_size);
                if (gcmRet != 0) return gcmRet;
                XMEMCPY(keys->aead_enc_imp_IV, keys->server_write_IV,
                        AESGCM_IMP_IV_SZ);
            }
            if (dec) {
                gcmRet = wc_AesGcmSetKey(dec->aes, keys->client_write_key,
                                      specs->key_size);
                if (gcmRet != 0) return gcmRet;
                XMEMCPY(keys->aead_dec_imp_IV, keys->client_write_IV,
                        AESGCM_IMP_IV_SZ);
            }
        }
        if (enc)
            enc->setup = 1;
        if (dec)
            dec->setup = 1;
    }
#endif /* BUILD_AESGCM */

#ifdef HAVE_AESCCM
    /* check that buffer sizes are sufficient (CCM is same size as GCM) */
    #if (AEAD_MAX_IMP_SZ < 4) /* AESGCM_IMP_IV_SZ */
        #error AEAD_MAX_IMP_SZ too small for AESCCM
    #endif
    #if (AEAD_MAX_EXP_SZ < 8) /* AESGCM_EXP_IV_SZ */
        #error AEAD_MAX_EXP_SZ too small for AESCCM
    #endif
    #if (MAX_WRITE_IV_SZ < 4) /* AESGCM_IMP_IV_SZ */
        #error MAX_WRITE_IV_SZ too small for AESCCM
    #endif

    if (specs->bulk_cipher_algorithm == wolfssl_aes_ccm) {
        int CcmRet;

        if (enc) {
            if (enc->aes == NULL)
                enc->aes = (Aes*)XMALLOC(sizeof(Aes), heap, DYNAMIC_TYPE_CIPHER);
            if (enc->aes == NULL)
                return MEMORY_E;
            XMEMSET(enc->aes, 0, sizeof(Aes));
        }
        if (dec) {
            if (dec->aes == NULL)
                dec->aes = (Aes*)XMALLOC(sizeof(Aes), heap, DYNAMIC_TYPE_CIPHER);
            if (dec->aes == NULL)
                return MEMORY_E;
            XMEMSET(dec->aes, 0, sizeof(Aes));
        }

        if (enc) {
            if (wc_AesInit(enc->aes, heap, devId) != 0) {
                WOLFSSL_MSG("AesInit failed in SetKeys");
                return ASYNC_INIT_E;
            }
        }
        if (dec) {
            if (wc_AesInit(dec->aes, heap, devId) != 0) {
                WOLFSSL_MSG("AesInit failed in SetKeys");
                return ASYNC_INIT_E;
            }
        }

        if (side == WOLFSSL_CLIENT_END) {
            if (enc) {
                CcmRet = wc_AesCcmSetKey(enc->aes, keys->client_write_key,
                                         specs->key_size);
                if (CcmRet != 0) {
                    return CcmRet;
                }
                XMEMCPY(keys->aead_enc_imp_IV, keys->client_write_IV,
                        AESGCM_IMP_IV_SZ);
            }
            if (dec) {
                CcmRet = wc_AesCcmSetKey(dec->aes, keys->server_write_key,
                                         specs->key_size);
                if (CcmRet != 0) {
                    return CcmRet;
                }
                XMEMCPY(keys->aead_dec_imp_IV, keys->server_write_IV,
                        AESGCM_IMP_IV_SZ);
            }
        }
        else {
            if (enc) {
                CcmRet = wc_AesCcmSetKey(enc->aes, keys->server_write_key,
                                         specs->key_size);
                if (CcmRet != 0) {
                    return CcmRet;
                }
                XMEMCPY(keys->aead_enc_imp_IV, keys->server_write_IV,
                        AESGCM_IMP_IV_SZ);
            }
            if (dec) {
                CcmRet = wc_AesCcmSetKey(dec->aes, keys->client_write_key,
                                         specs->key_size);
                if (CcmRet != 0) {
                    return CcmRet;
                }
                XMEMCPY(keys->aead_dec_imp_IV, keys->client_write_IV,
                        AESGCM_IMP_IV_SZ);
            }
        }
        if (enc)
            enc->setup = 1;
        if (dec)
            dec->setup = 1;
    }
#endif /* HAVE_AESCCM */

#ifdef HAVE_CAMELLIA
    /* check that buffer sizes are sufficient */
    #if (MAX_WRITE_IV_SZ < 16) /* CAMELLIA_IV_SIZE */
        #error MAX_WRITE_IV_SZ too small for CAMELLIA
    #endif

    if (specs->bulk_cipher_algorithm == wolfssl_camellia) {
        int camRet;

        if (enc && enc->cam == NULL)
            enc->cam =
                (Camellia*)XMALLOC(sizeof(Camellia), heap, DYNAMIC_TYPE_CIPHER);
        if (enc && enc->cam == NULL)
            return MEMORY_E;

        if (dec && dec->cam == NULL)
            dec->cam =
                (Camellia*)XMALLOC(sizeof(Camellia), heap, DYNAMIC_TYPE_CIPHER);
        if (dec && dec->cam == NULL)
            return MEMORY_E;

        if (side == WOLFSSL_CLIENT_END) {
            if (enc) {
                camRet = wc_CamelliaSetKey(enc->cam, keys->client_write_key,
                                        specs->key_size, keys->client_write_IV);
                if (camRet != 0) return camRet;
            }
            if (dec) {
                camRet = wc_CamelliaSetKey(dec->cam, keys->server_write_key,
                                        specs->key_size, keys->server_write_IV);
                if (camRet != 0) return camRet;
            }
        }
        else {
            if (enc) {
                camRet = wc_CamelliaSetKey(enc->cam, keys->server_write_key,
                                        specs->key_size, keys->server_write_IV);
                if (camRet != 0) return camRet;
            }
            if (dec) {
                camRet = wc_CamelliaSetKey(dec->cam, keys->client_write_key,
                                        specs->key_size, keys->client_write_IV);
                if (camRet != 0) return camRet;
            }
        }
        if (enc)
            enc->setup = 1;
        if (dec)
            dec->setup = 1;
    }
#endif /* HAVE_CAMELLIA */

#ifdef HAVE_IDEA
    /* check that buffer sizes are sufficient */
    #if (MAX_WRITE_IV_SZ < 8) /* IDEA_IV_SIZE */
        #error MAX_WRITE_IV_SZ too small for IDEA
    #endif

    if (specs->bulk_cipher_algorithm == wolfssl_idea) {
        int ideaRet;

        if (enc && enc->idea == NULL)
            enc->idea = (Idea*)XMALLOC(sizeof(Idea), heap, DYNAMIC_TYPE_CIPHER);
        if (enc && enc->idea == NULL)
            return MEMORY_E;

        if (dec && dec->idea == NULL)
            dec->idea = (Idea*)XMALLOC(sizeof(Idea), heap, DYNAMIC_TYPE_CIPHER);
        if (dec && dec->idea == NULL)
            return MEMORY_E;

        if (side == WOLFSSL_CLIENT_END) {
            if (enc) {
                ideaRet = wc_IdeaSetKey(enc->idea, keys->client_write_key,
                                        specs->key_size, keys->client_write_IV,
                                        IDEA_ENCRYPTION);
                if (ideaRet != 0) return ideaRet;
            }
            if (dec) {
                ideaRet = wc_IdeaSetKey(dec->idea, keys->server_write_key,
                                        specs->key_size, keys->server_write_IV,
                                        IDEA_DECRYPTION);
                if (ideaRet != 0) return ideaRet;
            }
        }
        else {
            if (enc) {
                ideaRet = wc_IdeaSetKey(enc->idea, keys->server_write_key,
                                        specs->key_size, keys->server_write_IV,
                                        IDEA_ENCRYPTION);
                if (ideaRet != 0) return ideaRet;
            }
            if (dec) {
                ideaRet = wc_IdeaSetKey(dec->idea, keys->client_write_key,
                                        specs->key_size, keys->client_write_IV,
                                        IDEA_DECRYPTION);
                if (ideaRet != 0) return ideaRet;
            }
        }
        if (enc)
            enc->setup = 1;
        if (dec)
            dec->setup = 1;
    }
#endif /* HAVE_IDEA */

#ifdef HAVE_NULL_CIPHER
    if (specs->bulk_cipher_algorithm == wolfssl_cipher_null) {
        if (enc)
            enc->setup = 1;
        if (dec)
            dec->setup = 1;
    }
#endif

    if (enc) {
        keys->sequence_number_hi      = 0;
        keys->sequence_number_lo      = 0;
    }
    if (dec) {
        keys->peer_sequence_number_hi = 0;
        keys->peer_sequence_number_lo = 0;
    }
    (void)side;
    (void)heap;
    (void)enc;
    (void)dec;
    (void)specs;
    (void)devId;

    return 0;
}


#ifdef HAVE_ONE_TIME_AUTH
/* set one time authentication keys */
static int SetAuthKeys(OneTimeAuth* authentication, Keys* keys,
                       CipherSpecs* specs, void* heap, int devId)
{

#ifdef HAVE_POLY1305
        /* set up memory space for poly1305 */
        if (authentication && authentication->poly1305 == NULL)
            authentication->poly1305 =
                (Poly1305*)XMALLOC(sizeof(Poly1305), heap, DYNAMIC_TYPE_CIPHER);
        if (authentication && authentication->poly1305 == NULL)
            return MEMORY_E;
        if (authentication)
            authentication->setup = 1;
#endif
        (void)authentication;
        (void)heap;
        (void)keys;
        (void)specs;
        (void)devId;

        return 0;
}
#endif /* HAVE_ONE_TIME_AUTH */

#ifdef HAVE_SECURE_RENEGOTIATION
/* function name is for cache_status++
 * This function was added because of error incrementing enum type when
 * compiling with a C++ compiler.
 */
static void CacheStatusPP(SecureRenegotiation* cache)
{
    switch (cache->cache_status) {
        case SCR_CACHE_NULL:
            cache->cache_status = SCR_CACHE_NEEDED;
            break;

        case SCR_CACHE_NEEDED:
            cache->cache_status = SCR_CACHE_COPY;
            break;

        case SCR_CACHE_COPY:
            cache->cache_status = SCR_CACHE_PARTIAL;
            break;

        case SCR_CACHE_PARTIAL:
            cache->cache_status = SCR_CACHE_COMPLETE;
            break;

        case SCR_CACHE_COMPLETE:
            WOLFSSL_MSG("SCR Cache state Complete");
            break;

        default:
            WOLFSSL_MSG("Unknown cache state!!");
    }
}
#endif /* HAVE_SECURE_RENEGOTIATION */


/* Set wc_encrypt/wc_decrypt or both sides of key setup
 * note: use wc_encrypt to avoid shadowing global encrypt
 * declared in unistd.h
 */
int SetKeysSide(WOLFSSL* ssl, enum encrypt_side side)
{
    int devId = INVALID_DEVID, ret, copy = 0;
    Ciphers* wc_encrypt = NULL;
    Ciphers* wc_decrypt = NULL;
    Keys*    keys    = &ssl->keys;

    (void)copy;

#ifdef WOLFSSL_ASYNC_CRYPT
    devId = ssl->devId;
#endif

#ifdef HAVE_SECURE_RENEGOTIATION
    if (ssl->secure_renegotiation && ssl->secure_renegotiation->cache_status) {
        keys = &ssl->secure_renegotiation->tmp_keys;
        copy = 1;
    }
#endif /* HAVE_SECURE_RENEGOTIATION */

    switch (side) {
        case ENCRYPT_SIDE_ONLY:
            wc_encrypt = &ssl->encrypt;
            break;

        case DECRYPT_SIDE_ONLY:
            wc_decrypt = &ssl->decrypt;
            break;

        case ENCRYPT_AND_DECRYPT_SIDE:
            wc_encrypt = &ssl->encrypt;
            wc_decrypt = &ssl->decrypt;
            break;

        default:
            return BAD_FUNC_ARG;
    }

#ifdef HAVE_ONE_TIME_AUTH
    if (!ssl->auth.setup && ssl->specs.bulk_cipher_algorithm == wolfssl_chacha){
        ret = SetAuthKeys(&ssl->auth, keys, &ssl->specs, ssl->heap, devId);
        if (ret != 0)
           return ret;
    }
#endif

    ret = SetKeys(wc_encrypt, wc_decrypt, keys, &ssl->specs, ssl->options.side,
                  ssl->heap, devId);

#ifdef HAVE_SECURE_RENEGOTIATION
    if (copy) {
        int clientCopy = 0;

        if (ssl->options.side == WOLFSSL_CLIENT_END && wc_encrypt)
            clientCopy = 1;
        else if (ssl->options.side == WOLFSSL_SERVER_END && wc_decrypt)
            clientCopy = 1;

        if (clientCopy) {
            XMEMCPY(ssl->keys.client_write_MAC_secret,
                    keys->client_write_MAC_secret, MAX_DIGEST_SIZE);
            XMEMCPY(ssl->keys.client_write_key,
                    keys->client_write_key, AES_256_KEY_SIZE);
            XMEMCPY(ssl->keys.client_write_IV,
                    keys->client_write_IV, MAX_WRITE_IV_SZ);
        } else {
            XMEMCPY(ssl->keys.server_write_MAC_secret,
                    keys->server_write_MAC_secret, MAX_DIGEST_SIZE);
            XMEMCPY(ssl->keys.server_write_key,
                    keys->server_write_key, AES_256_KEY_SIZE);
            XMEMCPY(ssl->keys.server_write_IV,
                    keys->server_write_IV, MAX_WRITE_IV_SZ);
        }
        if (wc_encrypt) {
            ssl->keys.sequence_number_hi = keys->sequence_number_hi;
            ssl->keys.sequence_number_lo = keys->sequence_number_lo;
            #ifdef HAVE_AEAD
                if (ssl->specs.cipher_type == aead) {
                    /* Initialize the AES-GCM/CCM explicit IV to a zero. */
                    XMEMCPY(ssl->keys.aead_exp_IV, keys->aead_exp_IV,
                            AEAD_MAX_EXP_SZ);

                    /* Initialize encrypt implicit IV by encrypt side */
                    if (ssl->options.side == WOLFSSL_CLIENT_END) {
                        XMEMCPY(ssl->keys.aead_enc_imp_IV,
                                keys->client_write_IV, AEAD_MAX_IMP_SZ);
                    } else {
                        XMEMCPY(ssl->keys.aead_enc_imp_IV,
                                keys->server_write_IV, AEAD_MAX_IMP_SZ);
                    }
                }
            #endif
        }
        if (wc_decrypt) {
            ssl->keys.peer_sequence_number_hi = keys->peer_sequence_number_hi;
            ssl->keys.peer_sequence_number_lo = keys->peer_sequence_number_lo;
            #ifdef HAVE_AEAD
                if (ssl->specs.cipher_type == aead) {
                    /* Initialize decrypt implicit IV by decrypt side */
                    if (ssl->options.side == WOLFSSL_SERVER_END) {
                        XMEMCPY(ssl->keys.aead_dec_imp_IV,
                                keys->client_write_IV, AEAD_MAX_IMP_SZ);
                    } else {
                        XMEMCPY(ssl->keys.aead_dec_imp_IV,
                                keys->server_write_IV, AEAD_MAX_IMP_SZ);
                    }
                }
            #endif
        }
        CacheStatusPP(ssl->secure_renegotiation);
    }
#endif /* HAVE_SECURE_RENEGOTIATION */

    return ret;
}


/* TLS can call too */
int StoreKeys(WOLFSSL* ssl, const byte* keyData)
{
    int sz, i = 0;
    Keys* keys = &ssl->keys;

#ifdef HAVE_SECURE_RENEGOTIATION
    if (ssl->secure_renegotiation && ssl->secure_renegotiation->cache_status ==
                                                            SCR_CACHE_NEEDED) {
        keys = &ssl->secure_renegotiation->tmp_keys;
        CacheStatusPP(ssl->secure_renegotiation);
    }
#endif /* HAVE_SECURE_RENEGOTIATION */

    if (ssl->specs.cipher_type != aead) {
        sz = ssl->specs.hash_size;
        XMEMCPY(keys->client_write_MAC_secret,&keyData[i], sz);
        i += sz;
        XMEMCPY(keys->server_write_MAC_secret,&keyData[i], sz);
        i += sz;
    }
    sz = ssl->specs.key_size;
    XMEMCPY(keys->client_write_key, &keyData[i], sz);
    i += sz;
    XMEMCPY(keys->server_write_key, &keyData[i], sz);
    i += sz;

    sz = ssl->specs.iv_size;
    XMEMCPY(keys->client_write_IV, &keyData[i], sz);
    i += sz;
    XMEMCPY(keys->server_write_IV, &keyData[i], sz);

#ifdef HAVE_AEAD
    if (ssl->specs.cipher_type == aead) {
        /* Initialize the AES-GCM/CCM explicit IV to a zero. */
        XMEMSET(keys->aead_exp_IV, 0, AEAD_MAX_EXP_SZ);
    }
#endif

    return 0;
}

#ifndef NO_OLD_TLS
int DeriveKeys(WOLFSSL* ssl)
{
    int    length = 2 * ssl->specs.hash_size +
                    2 * ssl->specs.key_size  +
                    2 * ssl->specs.iv_size;
    int    rounds = (length + MD5_DIGEST_SIZE - 1 ) / MD5_DIGEST_SIZE, i;
    int    ret = 0;

#ifdef WOLFSSL_SMALL_STACK
    byte*  shaOutput;
    byte*  md5Input;
    byte*  shaInput;
    byte*  keyData;
    Md5*   md5;
    Sha*   sha;
#else
    byte   shaOutput[SHA_DIGEST_SIZE];
    byte   md5Input[SECRET_LEN + SHA_DIGEST_SIZE];
    byte   shaInput[KEY_PREFIX + SECRET_LEN + 2 * RAN_LEN];
    byte   keyData[KEY_PREFIX * MD5_DIGEST_SIZE];
    Md5    md5[1];
    Sha    sha[1];
#endif

#ifdef WOLFSSL_SMALL_STACK
    shaOutput = (byte*)XMALLOC(SHA_DIGEST_SIZE,
                                            NULL, DYNAMIC_TYPE_TMP_BUFFER);
    md5Input  = (byte*)XMALLOC(SECRET_LEN + SHA_DIGEST_SIZE,
                                            NULL, DYNAMIC_TYPE_TMP_BUFFER);
    shaInput  = (byte*)XMALLOC(KEY_PREFIX + SECRET_LEN + 2 * RAN_LEN,
                                            NULL, DYNAMIC_TYPE_TMP_BUFFER);
    keyData   = (byte*)XMALLOC(KEY_PREFIX * MD5_DIGEST_SIZE,
                                            NULL, DYNAMIC_TYPE_TMP_BUFFER);
    md5       =  (Md5*)XMALLOC(sizeof(Md5), NULL, DYNAMIC_TYPE_TMP_BUFFER);
    sha       =  (Sha*)XMALLOC(sizeof(Sha), NULL, DYNAMIC_TYPE_TMP_BUFFER);

    if (shaOutput == NULL || md5Input == NULL || shaInput == NULL ||
        keyData   == NULL || md5      == NULL || sha      == NULL) {
        if (shaOutput) XFREE(shaOutput, NULL, DYNAMIC_TYPE_TMP_BUFFER);
        if (md5Input)  XFREE(md5Input,  NULL, DYNAMIC_TYPE_TMP_BUFFER);
        if (shaInput)  XFREE(shaInput,  NULL, DYNAMIC_TYPE_TMP_BUFFER);
        if (keyData)   XFREE(keyData,   NULL, DYNAMIC_TYPE_TMP_BUFFER);
        if (md5)       XFREE(md5,       NULL, DYNAMIC_TYPE_TMP_BUFFER);
        if (sha)       XFREE(sha,       NULL, DYNAMIC_TYPE_TMP_BUFFER);

        return MEMORY_E;
    }
#endif

    ret = wc_InitMd5(md5);
    if (ret == 0) {
        ret = wc_InitSha(sha);
    }
    if (ret == 0) {
        XMEMCPY(md5Input, ssl->arrays->masterSecret, SECRET_LEN);

        for (i = 0; i < rounds; ++i) {
            int j   = i + 1;
            int idx = j;

            if (!SetPrefix(shaInput, i)) {
                ret = PREFIX_ERROR;
                break;
            }

            XMEMCPY(shaInput + idx, ssl->arrays->masterSecret, SECRET_LEN);
            idx += SECRET_LEN;
            XMEMCPY(shaInput + idx, ssl->arrays->serverRandom, RAN_LEN);
            idx += RAN_LEN;
            XMEMCPY(shaInput + idx, ssl->arrays->clientRandom, RAN_LEN);
            if (ret == 0) { /* ret could be PREFIX_ERROR. */
                ret = wc_ShaUpdate(sha, shaInput,
                    (KEY_PREFIX + SECRET_LEN + 2 * RAN_LEN) - KEY_PREFIX + j);
            }
            if (ret == 0) {
                ret = wc_ShaFinal(sha, shaOutput);
            }

            XMEMCPY(md5Input + SECRET_LEN, shaOutput, SHA_DIGEST_SIZE);
            if (ret == 0) {
                ret = wc_Md5Update(md5, md5Input, SECRET_LEN + SHA_DIGEST_SIZE);
            }
            if (ret == 0) {
                ret = wc_Md5Final(md5, keyData + i * MD5_DIGEST_SIZE);
            }
        }

        if (ret == 0)
            ret = StoreKeys(ssl, keyData);
    }

#ifdef WOLFSSL_SMALL_STACK
    XFREE(shaOutput, NULL, DYNAMIC_TYPE_TMP_BUFFER);
    XFREE(md5Input,  NULL, DYNAMIC_TYPE_TMP_BUFFER);
    XFREE(shaInput,  NULL, DYNAMIC_TYPE_TMP_BUFFER);
    XFREE(keyData,   NULL, DYNAMIC_TYPE_TMP_BUFFER);
    XFREE(md5,       NULL, DYNAMIC_TYPE_TMP_BUFFER);
    XFREE(sha,       NULL, DYNAMIC_TYPE_TMP_BUFFER);
#endif

    return ret;
}


static int CleanPreMaster(WOLFSSL* ssl)
{
    int i, ret, sz = ssl->arrays->preMasterSz;

    for (i = 0; i < sz; i++)
        ssl->arrays->preMasterSecret[i] = 0;

    ret = wc_RNG_GenerateBlock(ssl->rng, ssl->arrays->preMasterSecret, sz);
    if (ret != 0)
        return ret;

    for (i = 0; i < sz; i++)
        ssl->arrays->preMasterSecret[i] = 0;

    return 0;
}


/* Create and store the master secret see page 32, 6.1 */
static int MakeSslMasterSecret(WOLFSSL* ssl)
{
    int    i, ret;
    word32 idx;
    word32 pmsSz = ssl->arrays->preMasterSz;

#ifdef WOLFSSL_SMALL_STACK
    byte*  shaOutput;
    byte*  md5Input;
    byte*  shaInput;
    Md5*   md5;
    Sha*   sha;
#else
    byte   shaOutput[SHA_DIGEST_SIZE];
    byte   md5Input[ENCRYPT_LEN + SHA_DIGEST_SIZE];
    byte   shaInput[PREFIX + ENCRYPT_LEN + 2 * RAN_LEN];
    Md5    md5[1];
    Sha    sha[1];
#endif

#ifdef SHOW_SECRETS
    {
        word32 j;
        printf("pre master secret: ");
        for (j = 0; j < pmsSz; j++)
            printf("%02x", ssl->arrays->preMasterSecret[j]);
        printf("\n");
    }
#endif

#ifdef WOLFSSL_SMALL_STACK
    shaOutput = (byte*)XMALLOC(SHA_DIGEST_SIZE,
                                            NULL, DYNAMIC_TYPE_TMP_BUFFER);
    md5Input  = (byte*)XMALLOC(ENCRYPT_LEN + SHA_DIGEST_SIZE,
                                            NULL, DYNAMIC_TYPE_TMP_BUFFER);
    shaInput  = (byte*)XMALLOC(PREFIX + ENCRYPT_LEN + 2 * RAN_LEN,
                                            NULL, DYNAMIC_TYPE_TMP_BUFFER);
    md5       =  (Md5*)XMALLOC(sizeof(Md5), NULL, DYNAMIC_TYPE_TMP_BUFFER);
    sha       =  (Sha*)XMALLOC(sizeof(Sha), NULL, DYNAMIC_TYPE_TMP_BUFFER);

    if (shaOutput == NULL || md5Input == NULL || shaInput == NULL ||
                             md5      == NULL || sha      == NULL) {
        if (shaOutput) XFREE(shaOutput, NULL, DYNAMIC_TYPE_TMP_BUFFER);
        if (md5Input)  XFREE(md5Input,  NULL, DYNAMIC_TYPE_TMP_BUFFER);
        if (shaInput)  XFREE(shaInput,  NULL, DYNAMIC_TYPE_TMP_BUFFER);
        if (md5)       XFREE(md5,       NULL, DYNAMIC_TYPE_TMP_BUFFER);
        if (sha)       XFREE(sha,       NULL, DYNAMIC_TYPE_TMP_BUFFER);

        return MEMORY_E;
    }
#endif

<<<<<<< HEAD
    ret = wc_InitMd5(md5);
    if (ret == 0) {
        ret = wc_InitSha(sha);
    }
=======
    wc_InitMd5(md5);

    ret = wc_InitSha(sha);

>>>>>>> 3ac35ce3
    if (ret == 0) {
        XMEMCPY(md5Input, ssl->arrays->preMasterSecret, pmsSz);

        for (i = 0; i < MASTER_ROUNDS; ++i) {
            byte prefix[KEY_PREFIX];      /* only need PREFIX bytes but static */
            if (!SetPrefix(prefix, i)) {  /* analysis thinks will overrun      */
                ret = PREFIX_ERROR;
                break;
            }

            idx = 0;
            XMEMCPY(shaInput, prefix, i + 1);
            idx += i + 1;

            XMEMCPY(shaInput + idx, ssl->arrays->preMasterSecret, pmsSz);
            idx += pmsSz;
            XMEMCPY(shaInput + idx, ssl->arrays->clientRandom, RAN_LEN);
            idx += RAN_LEN;
            XMEMCPY(shaInput + idx, ssl->arrays->serverRandom, RAN_LEN);
            idx += RAN_LEN;
            if (ret == 0) { /* ret could be PREFIX_ERROR. */
                ret = wc_ShaUpdate(sha, shaInput, idx);
            }
            if (ret == 0) {
                ret = wc_ShaFinal(sha, shaOutput);
            }
            idx = pmsSz;  /* preSz */
            XMEMCPY(md5Input + idx, shaOutput, SHA_DIGEST_SIZE);
            idx += SHA_DIGEST_SIZE;
            if (ret == 0) {
                ret = wc_Md5Update(md5, md5Input, idx);
            }
            if (ret == 0) {
                ret = wc_Md5Final(md5,
                            &ssl->arrays->masterSecret[i * MD5_DIGEST_SIZE]);
            }
        }

#ifdef SHOW_SECRETS
        {
            word32 j;
            printf("master secret: ");
            for (j = 0; j < SECRET_LEN; j++)
                printf("%02x", ssl->arrays->masterSecret[j]);
            printf("\n");
        }
#endif

        if (ret == 0)
            ret = DeriveKeys(ssl);
    }

#ifdef WOLFSSL_SMALL_STACK
    XFREE(shaOutput, NULL, DYNAMIC_TYPE_TMP_BUFFER);
    XFREE(md5Input,  NULL, DYNAMIC_TYPE_TMP_BUFFER);
    XFREE(shaInput,  NULL, DYNAMIC_TYPE_TMP_BUFFER);
    XFREE(md5,       NULL, DYNAMIC_TYPE_TMP_BUFFER);
    XFREE(sha,       NULL, DYNAMIC_TYPE_TMP_BUFFER);
#endif

    if (ret == 0)
        ret = CleanPreMaster(ssl);
    else
        CleanPreMaster(ssl);

    return ret;
}
#endif


/* Master wrapper, doesn't use SSL stack space in TLS mode */
int MakeMasterSecret(WOLFSSL* ssl)
{
    /* append secret to premaster : premaster | SerSi | CliSi */
#ifdef HAVE_QSH
    word32 offset = 0;

    if (ssl->peerQSHKeyPresent) {
        offset += ssl->arrays->preMasterSz;
        ssl->arrays->preMasterSz += ssl->QSH_secret->CliSi->length +
                                                 ssl->QSH_secret->SerSi->length;
        /* test and set flag if QSH has been used */
        if (ssl->QSH_secret->CliSi->length > 0 ||
                ssl->QSH_secret->SerSi->length > 0)
            ssl->isQSH = 1;

        /* append secrets to the premaster */
        if (ssl->QSH_secret->SerSi != NULL) {
            XMEMCPY(ssl->arrays->preMasterSecret + offset,
                ssl->QSH_secret->SerSi->buffer, ssl->QSH_secret->SerSi->length);
        }
        offset += ssl->QSH_secret->SerSi->length;
        if (ssl->QSH_secret->CliSi != NULL) {
            XMEMCPY(ssl->arrays->preMasterSecret + offset,
                ssl->QSH_secret->CliSi->buffer, ssl->QSH_secret->CliSi->length);
        }

        /* show secret SerSi and CliSi */
        #ifdef SHOW_SECRETS
        {
            word32 j;
            printf("QSH generated secret material\n");
            printf("SerSi        : ");
            for (j = 0; j < ssl->QSH_secret->SerSi->length; j++) {
                printf("%02x", ssl->QSH_secret->SerSi->buffer[j]);
            }
            printf("\n");
            printf("CliSi        : ");
            for (j = 0; j < ssl->QSH_secret->CliSi->length; j++) {
                printf("%02x", ssl->QSH_secret->CliSi->buffer[j]);
            }
            printf("\n");
        }
        #endif
    }
#endif

#ifdef NO_OLD_TLS
    return MakeTlsMasterSecret(ssl);
#elif !defined(NO_TLS)
    if (ssl->options.tls) return MakeTlsMasterSecret(ssl);
#endif

#ifndef NO_OLD_TLS
    return MakeSslMasterSecret(ssl);
#endif
}

#endif /* WOLFCRYPT_ONLY */
<|MERGE_RESOLUTION|>--- conflicted
+++ resolved
@@ -2104,10 +2104,6 @@
 #endif /* BUILD_ARC4 */
 
 
-<<<<<<< HEAD
-
-=======
->>>>>>> 3ac35ce3
 #if defined(HAVE_CHACHA) && defined(HAVE_POLY1305)
     /* Check that the max implicit iv size is suffecient */
     #if (AEAD_MAX_IMP_SZ < 12) /* CHACHA20_IMP_IV_SZ */
@@ -2217,11 +2213,7 @@
         if (dec)
             dec->setup = 1;
     }
-<<<<<<< HEAD
-#endif
-=======
 #endif /* HAVE_HC128 */
->>>>>>> 3ac35ce3
 
 #ifdef BUILD_RABBIT
     /* check that buffer sizes are sufficient */
@@ -2270,11 +2262,7 @@
         if (dec)
             dec->setup = 1;
     }
-<<<<<<< HEAD
-#endif
-=======
 #endif /* BUILD_RABBIT */
->>>>>>> 3ac35ce3
 
 #ifdef BUILD_DES3
     /* check that buffer sizes are sufficient */
@@ -3121,17 +3109,10 @@
     }
 #endif
 
-<<<<<<< HEAD
     ret = wc_InitMd5(md5);
     if (ret == 0) {
         ret = wc_InitSha(sha);
     }
-=======
-    wc_InitMd5(md5);
-
-    ret = wc_InitSha(sha);
-
->>>>>>> 3ac35ce3
     if (ret == 0) {
         XMEMCPY(md5Input, ssl->arrays->preMasterSecret, pmsSz);
 
